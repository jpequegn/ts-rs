use clap::Parser;
use anyhow::Result;
use colored::Colorize;
<<<<<<< HEAD
use std::fs;
use std::path::PathBuf;

// Use our CLI module
use chronos::cli::{Cli, Commands};
use chronos::cli::interactive::InteractiveSession;
use chronos::cli::commands::*;

fn setup_logging(verbose: bool, quiet: bool) {
    // Set up logging based on verbosity flags
    if verbose && !quiet {
        println!("{}", "Debug mode enabled".cyan().dimmed());
=======
use std::fs::File;
use std::io::Write;
use chrono::{Utc, Duration};

// Use our own library
use chronos::{
    ImportConfig, import_csv,
    import::{TimestampColumn},
    validation::validate_data_quality,
    stats::{analyze_timeseries, ExportFormat, export_stats_results},
    trend::{
        analyze_comprehensive, TrendAnalysisConfig, DecompositionMethod,
        perform_decomposition, detect_trend, perform_detrending, DetrendingMethod
    },
    seasonality::{
        detect_seasonality, SeasonalityMethod, analyze_seasonal_patterns,
        perform_seasonal_adjustment, SeasonalAdjustmentMethod,
        SeasonalityAnalysisConfig, SeasonalPeriod, SeasonalPeriodType
    },
    anomaly::{
        detect_anomalies, AnomalyDetectionConfig,
        AnomalyMethod, ThresholdConfig, ContextualConfig, ScoringConfig,
        StreamingConfig, ScoringMethod
    },
    forecasting::{
        forecast_timeseries, forecast_with_intervals, evaluate_forecast_model,
        ForecastConfig, ForecastMethod, SeasonalType, ETSComponent, GrowthType,
        SeasonalityMode, EnsembleCombination
    },
    correlation::{
        analyze_correlations, AnalysisConfig, CorrelationType,
        test_granger_causality, compute_dtw_distance, compute_multiple_dtw, DTWConstraints,
        StepPattern, DistanceFunction
>>>>>>> 32a27039
    }
}

<<<<<<< HEAD
fn setup_output_directory(output_dir: &Option<PathBuf>) -> Result<()> {
    if let Some(dir) = output_dir {
        if !dir.exists() {
            fs::create_dir_all(dir)?;
            println!("{}", format!("Created output directory: {}", dir.display()).green());
        }
=======
#[derive(Subcommand)]
enum Commands {
    /// Analyze time series data from a CSV file
    Analyze {
        /// Path to the CSV file containing time series data
        #[clap(short, long)]
        file: String,

        /// Column name for the timestamp
        #[clap(short, long, default_value = "timestamp")]
        time_column: String,

        /// Column name for the values
        #[clap(short, long, default_value = "value")]
        value_column: String,
    },

    /// Generate synthetic time series data for testing
    Generate {
        /// Number of data points to generate
        #[clap(short, long, default_value = "100")]
        points: usize,

        /// Output file path
        #[clap(short, long, default_value = "generated_data.csv")]
        output: String,
    },

    /// Create interactive and static plots for time series data
    Plot {
        /// Path to the CSV file containing time series data
        #[clap(short, long)]
        file: String,

        /// Column name(s) to plot (comma-separated for multiple series)
        #[clap(short, long, default_value = "value")]
        columns: String,

        /// Timestamp column name
        #[clap(short, long, default_value = "timestamp")]
        time_column: String,

        /// Plot type: line, scatter, histogram, box, violin, qq, acf, pacf, density, heatmap, decomposition, seasonal, forecast, anomaly
        #[clap(short = 't', long, default_value = "line")]
        plot_type: String,

        /// Output file path (extension determines format: .html, .png, .svg, .pdf, .json)
        #[clap(short, long, default_value = "plot.html")]
        output: String,

        /// Plot title
        #[clap(long)]
        title: Option<String>,

        /// X-axis label
        #[clap(long)]
        x_label: Option<String>,

        /// Y-axis label
        #[clap(long)]
        y_label: Option<String>,

        /// Theme: default, dark, publication, high_contrast
        #[clap(long, default_value = "default")]
        theme: String,

        /// Plot width in pixels
        #[clap(long, default_value = "800")]
        width: usize,

        /// Plot height in pixels
        #[clap(long, default_value = "600")]
        height: usize,

        /// Export format: html, png, svg, pdf, json, display
        #[clap(long, default_value = "html")]
        format: String,

        /// Show legend
        #[clap(long)]
        show_legend: bool,

        /// Show grid
        #[clap(long)]
        show_grid: bool,

        /// Interactive plot (for HTML format)
        #[clap(long, default_value = "true")]
        interactive: bool,

        /// Max lags for ACF/PACF plots
        #[clap(long, default_value = "50")]
        max_lags: usize,

        /// Number of bins for histograms
        #[clap(long, default_value = "30")]
        bins: usize,

        /// Seasonal period for decomposition/seasonal plots
        #[clap(long)]
        seasonal_period: Option<usize>,

        /// Correlation method for heatmaps: pearson, spearman, kendall
        #[clap(long, default_value = "pearson")]
        correlation_method: String,

        /// Anomaly indices for anomaly plots (comma-separated)
        #[clap(long)]
        anomaly_indices: Option<String>,

        /// Forecast horizon for forecast plots
        #[clap(long, default_value = "10")]
        forecast_horizon: usize,

        /// Confidence level for forecast intervals
        #[clap(long, default_value = "0.95")]
        confidence_level: f64,
    },

    /// Comprehensive statistical analysis for time series data
    Stats {
        /// Path to the CSV file containing time series data
        #[clap(short, long)]
        file: String,

        /// Column name to analyze
        #[clap(short, long, default_value = "value")]
        column: String,

        /// Export results to file (optional)
        #[clap(short, long)]
        output: Option<String>,

        /// Export format: json, csv, text, markdown, html
        #[clap(long, default_value = "text")]
        format: String,

        /// Perform normality tests
        #[clap(long)]
        test_normality: bool,

        /// Compute autocorrelation function with specified maximum lags
        #[clap(long, default_value = "50")]
        autocorr_lags: usize,

        /// Test stationarity with specified test (adf, kpss, pp, or all)
        #[clap(long, default_value = "adf")]
        stationarity_test: String,

        /// Detect change points
        #[clap(long)]
        detect_changepoints: bool,
    },

    /// Comprehensive trend analysis and decomposition for time series data
    Trend {
        /// Path to the CSV file containing time series data
        #[clap(short, long)]
        file: String,

        /// Column name to analyze
        #[clap(short, long, default_value = "value")]
        column: String,

        /// Timestamp column name
        #[clap(short, long, default_value = "timestamp")]
        time_column: String,

        /// Analysis method: analyze, decompose, detect, detrend
        #[clap(short, long, default_value = "analyze")]
        method: String,

        /// Decomposition method: classical, stl
        #[clap(long, default_value = "classical")]
        decomposition: String,

        /// Detrending method: linear, difference, moving_average, hp_filter
        #[clap(long, default_value = "linear")]
        detrending: String,

        /// Seasonal period (auto-detect if not specified)
        #[clap(long)]
        seasonal_period: Option<usize>,

        /// Trend detection test: mann_kendall, sens_slope, pettitt
        #[clap(long, default_value = "mann_kendall")]
        test: String,

        /// Significance level for statistical tests
        #[clap(long, default_value = "0.05")]
        alpha: f64,

        /// HP filter lambda parameter
        #[clap(long, default_value = "1600.0")]
        lambda: f64,

        /// Moving average window size
        #[clap(long, default_value = "12")]
        window: usize,

        /// Difference order for differencing detrending
        #[clap(long, default_value = "1")]
        diff_order: usize,

        /// Export results to file (optional)
        #[clap(short, long)]
        output: Option<String>,

        /// Export format: json, text, markdown
        #[clap(long, default_value = "text")]
        format: String,

        /// Generate plot data for visualization
        #[clap(long)]
        plot: bool,
    },

    /// Comprehensive seasonality detection and analysis for time series data
    Seasonal {
        /// Path to the CSV file containing time series data
        #[clap(short, long)]
        file: String,

        /// Column name to analyze
        #[clap(short, long, default_value = "value")]
        column: String,

        /// Timestamp column name
        #[clap(short, long, default_value = "timestamp")]
        time_column: String,

        /// Analysis method: detect, strength, adjust
        #[clap(short, long, default_value = "detect")]
        method: String,

        /// Maximum period to consider for detection
        #[clap(long, default_value = "365")]
        max_period: usize,

        /// Minimum period to consider for detection
        #[clap(long, default_value = "2")]
        min_period: usize,

        /// Seasonal periods to analyze (comma-separated, e.g., "7,30,365")
        #[clap(long)]
        periods: Option<String>,

        /// Seasonal adjustment method: x13, stl, moving_average
        #[clap(long, default_value = "stl")]
        adjustment_method: String,

        /// Detection methods: fourier, periodogram, autocorr, all
        #[clap(long, default_value = "all")]
        detection_methods: String,

        /// Significance level for statistical tests
        #[clap(long, default_value = "0.05")]
        alpha: f64,

        /// Export adjusted series (for adjust method)
        #[clap(long)]
        export_adjusted: bool,

        /// Export results to file (optional)
        #[clap(short, long)]
        output: Option<String>,

        /// Export format: json, text, markdown
        #[clap(long, default_value = "text")]
        format: String,

        /// Generate plot data for visualization
        #[clap(long)]
        plot: bool,

        /// Analyze calendar effects
        #[clap(long)]
        calendar_effects: bool,

        /// Detect evolving seasonality
        #[clap(long)]
        evolving: bool,

        /// Detect seasonal breaks
        #[clap(long)]
        breaks: bool,
    },

    /// Comprehensive anomaly detection for time series data
    Anomaly {
        /// Path to the CSV file containing time series data
        #[clap(short, long)]
        file: String,

        /// Column name to analyze
        #[clap(short, long, default_value = "value")]
        column: String,

        /// Timestamp column name
        #[clap(short, long, default_value = "timestamp")]
        time_column: String,

        /// Detection methods (comma-separated): zscore, modified_zscore, iqr, grubbs, isolation_forest, lof, dbscan, seasonal, trend, volatility, contextual, all
        #[clap(short, long, default_value = "zscore,iqr")]
        methods: String,

        /// Threshold for statistical methods
        #[clap(long, default_value = "3.0")]
        threshold: f64,

        /// IQR factor for outlier detection
        #[clap(long, default_value = "1.5")]
        iqr_factor: f64,

        /// Grubbs test alpha level
        #[clap(long, default_value = "0.05")]
        grubbs_alpha: f64,

        /// Isolation Forest contamination factor
        #[clap(long, default_value = "0.1")]
        contamination: f64,

        /// Number of trees for Isolation Forest
        #[clap(long, default_value = "100")]
        n_trees: usize,

        /// Number of neighbors for LOF
        #[clap(long, default_value = "20")]
        n_neighbors: usize,

        /// DBSCAN epsilon parameter
        #[clap(long, default_value = "0.5")]
        eps: f64,

        /// DBSCAN minimum samples
        #[clap(long, default_value = "5")]
        min_samples: usize,

        /// Seasonal period for contextual detection
        #[clap(long)]
        seasonal_period: Option<usize>,

        /// Enable contextual day-of-week adjustment
        #[clap(long)]
        contextual: bool,

        /// Baseline periods for contextual methods
        #[clap(long, default_value = "100")]
        baseline_periods: usize,

        /// Window size for trend and volatility detection
        #[clap(long, default_value = "10")]
        window_size: usize,

        /// Scoring method: maximum, weighted, ensemble
        #[clap(long, default_value = "maximum")]
        scoring: String,

        /// Minimum severity to report: low, medium, high, critical
        #[clap(long, default_value = "medium")]
        min_severity: String,

        /// Maximum number of top anomalies to report
        #[clap(long, default_value = "10")]
        max_anomalies: usize,

        /// Export results to file (optional)
        #[clap(short, long)]
        output: Option<String>,

        /// Export format: json, csv, text, markdown
        #[clap(long, default_value = "text")]
        format: String,

        /// Export anomaly scores for all points
        #[clap(long)]
        export_scores: bool,

        /// Show detailed analysis for each method
        #[clap(long)]
        detailed: bool,
    },

    /// Time series forecasting and prediction
    Forecast {
        /// Path to the CSV file containing time series data
        #[clap(short, long)]
        file: String,

        /// Column name to forecast
        #[clap(short, long, default_value = "value")]
        column: String,

        /// Timestamp column name
        #[clap(short, long, default_value = "timestamp")]
        time_column: String,

        /// Forecasting method: sma, wma, exp_smoothing, linear_trend, seasonal_naive, holt_winters, arima, sarima, auto_arima, ets, theta, prophet, ensemble
        #[clap(short, long, default_value = "sma")]
        method: String,

        /// Number of periods to forecast
        #[clap(long, default_value = "10")]
        horizon: usize,

        /// Confidence level for prediction intervals (0.0 to 1.0)
        #[clap(long, default_value = "0.95")]
        confidence: f64,

        /// Window size for moving averages
        #[clap(long, default_value = "5")]
        window: usize,

        /// Smoothing parameter alpha (0.0 to 1.0)
        #[clap(long, default_value = "0.3")]
        alpha: f64,

        /// Trend smoothing parameter beta (0.0 to 1.0)
        #[clap(long, default_value = "0.1")]
        beta: f64,

        /// Seasonal smoothing parameter gamma (0.0 to 1.0)
        #[clap(long, default_value = "0.1")]
        gamma: f64,

        /// Seasonal period for seasonal methods
        #[clap(long)]
        seasonal_period: Option<usize>,

        /// Seasonal type: additive, multiplicative
        #[clap(long, default_value = "additive")]
        seasonal_type: String,

        /// ARIMA order p (autoregressive)
        #[clap(long, default_value = "1")]
        p: usize,

        /// ARIMA order d (differencing)
        #[clap(long, default_value = "1")]
        d: usize,

        /// ARIMA order q (moving average)
        #[clap(long, default_value = "1")]
        q: usize,

        /// Seasonal ARIMA order P
        #[clap(long, default_value = "1")]
        seasonal_p: usize,

        /// Seasonal ARIMA order D
        #[clap(long, default_value = "1")]
        seasonal_d: usize,

        /// Seasonal ARIMA order Q
        #[clap(long, default_value = "1")]
        seasonal_q: usize,

        /// Theta parameter for Theta method
        #[clap(long, default_value = "2.0")]
        theta: f64,

        /// Include prediction intervals
        #[clap(long)]
        intervals: bool,

        /// Evaluate model performance using cross-validation
        #[clap(long)]
        evaluate: bool,

        /// Export forecast results to file (optional)
        #[clap(short, long)]
        output: Option<String>,

        /// Export format: json, csv, text, markdown
        #[clap(long, default_value = "text")]
        format: String,

        /// Export forecast values to CSV
        #[clap(long)]
        export_forecast: bool,
    },

    /// Correlation analysis for multivariate time series data
    Correlate {
        /// Path to the CSV file containing time series data
        #[clap(short, long)]
        file: String,

        /// Comma-separated list of column names to analyze
        #[clap(short, long)]
        columns: String,

        /// Timestamp column name
        #[clap(short, long, default_value = "timestamp")]
        time_column: String,

        /// Correlation types (comma-separated): pearson, spearman, kendall
        #[clap(long, default_value = "pearson,spearman")]
        correlation_types: String,

        /// Window size for rolling correlation (0 to disable)
        #[clap(long, default_value = "0")]
        rolling_window: usize,

        /// Enable cross-correlation analysis
        #[clap(long)]
        cross_correlation: bool,

        /// Maximum lag for cross-correlation
        #[clap(long, default_value = "20")]
        max_lag: i32,

        /// Export results to file (optional)
        #[clap(short, long)]
        output: Option<String>,

        /// Export format: json, csv, text, markdown
        #[clap(long, default_value = "text")]
        format: String,

        /// Generate plot data for visualization
        #[clap(long)]
        plot: bool,
    },

    /// Granger causality testing for time series relationships
    Causality {
        /// Path to the CSV file containing time series data
        #[clap(short, long)]
        file: String,

        /// Cause variable column name
        #[clap(long)]
        cause: String,

        /// Effect variable column name
        #[clap(long)]
        effect: String,

        /// Timestamp column name
        #[clap(short, long, default_value = "timestamp")]
        time_column: String,

        /// Number of lags to include in the model
        #[clap(short, long, default_value = "5")]
        lags: usize,

        /// Maximum lags to test (for optimal lag selection)
        #[clap(long)]
        max_lags: Option<usize>,

        /// Significance level for statistical tests
        #[clap(long, default_value = "0.05")]
        alpha: f64,

        /// Include VAR model analysis
        #[clap(long)]
        var_analysis: bool,

        /// Include impulse response functions
        #[clap(long)]
        impulse_response: bool,

        /// Export results to file (optional)
        #[clap(short, long)]
        output: Option<String>,

        /// Export format: json, text, markdown
        #[clap(long, default_value = "text")]
        format: String,
    },

    /// Dynamic Time Warping for time series pattern matching
    Dtw {
        /// Path to the CSV file containing time series data
        #[clap(short, long)]
        file: String,

        /// First time series column name
        #[clap(long)]
        series1: String,

        /// Second time series column name (optional for multiple series comparison)
        #[clap(long)]
        series2: Option<String>,

        /// Comma-separated list of columns for multiple series comparison
        #[clap(long)]
        multiple_series: Option<String>,

        /// Timestamp column name
        #[clap(short, long, default_value = "timestamp")]
        time_column: String,

        /// DTW constraint type: none, sakoe_chiba, itakura
        #[clap(long, default_value = "none")]
        constraint: String,

        /// Constraint parameter (window size for Sakoe-Chiba)
        #[clap(long, default_value = "10")]
        constraint_param: usize,

        /// Distance function: euclidean, manhattan, cosine
        #[clap(long, default_value = "euclidean")]
        distance: String,

        /// Step pattern: symmetric1, symmetric2, asymmetric
        #[clap(long, default_value = "symmetric1")]
        step_pattern: String,

        /// Compute DTW barycenter for multiple series
        #[clap(long)]
        barycenter: bool,

        /// Export warping path and alignment
        #[clap(long)]
        export_path: bool,

        /// Export results to file (optional)
        #[clap(short, long)]
        output: Option<String>,

        /// Export format: json, csv, text, markdown
        #[clap(long, default_value = "text")]
        format: String,
    },
}

/// Generate synthetic time series data for testing
fn generate_synthetic_data(points: usize, output_path: &str) -> Result<()> {
    let mut file = File::create(output_path)?;

    // Write CSV header
    writeln!(file, "timestamp,value,temperature,humidity")?;

    // Generate data starting from now, going back in time
    let start_time = Utc::now() - Duration::hours(points as i64);

    for i in 0..points {
        let timestamp = start_time + Duration::hours(i as i64);

        // Generate synthetic values with some patterns
        let t = i as f64;
        let base_value = 50.0 + 10.0 * (t / 24.0).sin(); // Daily pattern
        let noise = (t * 0.1).sin() * 2.0; // Some noise
        let trend = t * 0.01; // Slight upward trend
        let value = base_value + noise + trend;

        // Generate temperature (correlated with main value)
        let temperature = 20.0 + value * 0.3 + (t * 0.05).cos() * 5.0;

        // Generate humidity (anti-correlated with temperature)
        let humidity = 80.0 - temperature * 0.5 + (t * 0.03).sin() * 10.0;

        writeln!(file, "{},{:.4},{:.2},{:.1}",
                timestamp.format("%Y-%m-%d %H:%M:%S"),
                value,
                temperature,
                humidity)?;
>>>>>>> 32a27039
    }
    Ok(())
}

fn main() -> Result<()> {
    let cli = Cli::parse();

    // Setup global options
    setup_logging(cli.verbose, cli.quiet);
    setup_output_directory(&cli.output_dir)?;

    // Handle interactive mode
    if cli.interactive {
        if !cli.quiet {
            println!("{}", "🚀 Starting interactive mode...".cyan().bold());
        }
        let mut session = InteractiveSession::new();
        return session.start();
    }

<<<<<<< HEAD
    // Handle regular commands
    match cli.command {
        Some(Commands::Import(ref args)) => execute_import(args.clone(), &cli)?,
        Some(Commands::Stats(ref args)) => execute_stats(args.clone(), &cli)?,
        Some(Commands::Trend(ref args)) => execute_trend(args.clone(), &cli)?,
        Some(Commands::Seasonal(ref args)) => execute_seasonal(args.clone(), &cli)?,
        Some(Commands::Anomaly(ref args)) => execute_anomaly(args.clone(), &cli)?,
        Some(Commands::Forecast(ref args)) => execute_forecast(args.clone(), &cli)?,
        Some(Commands::Correlate(ref args)) => execute_correlate(args.clone(), &cli)?,
        Some(Commands::Plot(ref args)) => execute_plot(args.clone(), &cli)?,
        Some(Commands::Report(ref args)) => execute_report(args.clone(), &cli)?,
        None => {
            // No command provided, show help
            use clap::CommandFactory;
            let mut cmd = Cli::command();
            cmd.print_help()?;
            println!("\n\n{}", "💡 Use --help with any subcommand for detailed options".cyan());
            println!("{}", "💡 Use --interactive or -i to enter interactive mode".cyan());
=======
        Commands::Plot {
            file,
            columns,
            time_column,
            plot_type,
            output,
            title,
            x_label,
            y_label,
            theme,
            width,
            height,
            format,
            show_legend,
            show_grid,
            interactive,
            max_lags,
            bins,
            seasonal_period,
            correlation_method,
            anomaly_indices,
            forecast_horizon,
            confidence_level,
        } => {
            println!("{}", "📈 Creating plot...".cyan().bold());
            println!("Input file: {}", file);
            println!("Plot type: {}", plot_type);
            println!("Output file: {}", output);

            // Configure import to get the specified columns
            let mut config = ImportConfig::default();
            config.csv_config.timestamp_column = TimestampColumn::Name(time_column.clone());

            // Parse column names
            let column_names: Vec<String> = columns.split(',').map(|s| s.trim().to_string()).collect();

            match import_from_file(file, &config) {
                Ok(import_result) => {
                    // Prepare data for plotting
                    let mut plot_data = std::collections::HashMap::new();
                    let mut timestamps = Vec::new();

                    // Get timestamps if available
                    if let Some(ts_data) = import_result.data.get(&time_column.clone()) {
                        if let Some(ts) = &ts_data.series {
                            timestamps = ts.timestamps().iter().cloned().collect();
                        }
                    }

                    // Extract data for each column
                    for column_name in &column_names {
                        if let Some(series_data) = import_result.data.get(column_name) {
                            if let Some(ts) = &series_data.series {
                                plot_data.insert(column_name.clone(), ts.values().to_vec());
                            }
                        } else {
                            println!("{}", format!("⚠️ Column '{}' not found in data", column_name).yellow());
                        }
                    }

                    if plot_data.is_empty() {
                        println!("{}", "❌ No valid data columns found for plotting".red());
                        return Err(anyhow::anyhow!("No valid data columns"));
                    }

                    // Configure plot
                    let plot_theme = match theme.as_str() {
                        "dark" => chronos::plotting::Theme::Dark,
                        "publication" => chronos::plotting::Theme::Publication,
                        "high_contrast" => chronos::plotting::Theme::HighContrast,
                        _ => chronos::plotting::Theme::Default,
                    };

                    let export_format = match format.as_str() {
                        "png" => chronos::plotting::ExportFormat::PNG,
                        "svg" => chronos::plotting::ExportFormat::SVG,
                        "pdf" => chronos::plotting::ExportFormat::PDF,
                        "json" => chronos::plotting::ExportFormat::JSON,
                        "display" => chronos::plotting::ExportFormat::Display,
                        _ => chronos::plotting::ExportFormat::HTML,
                    };

                    let plot_config = chronos::plotting::PlotConfig {
                        plot_type: match plot_type.as_str() {
                            "scatter" => chronos::plotting::PlotType::Scatter,
                            "histogram" => chronos::plotting::PlotType::Histogram,
                            "box" => chronos::plotting::PlotType::BoxPlot,
                            "violin" => chronos::plotting::PlotType::ViolinPlot,
                            "qq" => chronos::plotting::PlotType::QQPlot,
                            "acf" => chronos::plotting::PlotType::ACF,
                            "pacf" => chronos::plotting::PlotType::PACF,
                            "density" => chronos::plotting::PlotType::Density,
                            "heatmap" => chronos::plotting::PlotType::Heatmap,
                            "decomposition" => chronos::plotting::PlotType::Decomposition,
                            "seasonal" => chronos::plotting::PlotType::SeasonalPattern,
                            "forecast" => chronos::plotting::PlotType::Forecast,
                            "anomaly" => chronos::plotting::PlotType::AnomalyHighlight,
                            _ => chronos::plotting::PlotType::Line,
                        },
                        primary_column: column_names.first().unwrap_or(&"value".to_string()).clone(),
                        additional_columns: column_names.iter().skip(1).cloned().collect(),
                        title: title.clone(),
                        x_label: x_label.clone(),
                        y_label: y_label.clone(),
                        theme: plot_theme,
                        width: *width,
                        height: *height,
                        export_format,
                        interactive: *interactive,
                        custom_style: None,
                        show_legend: *show_legend,
                        show_grid: *show_grid,
                    };

                    // Create plot
                    let timestamps_opt = if timestamps.is_empty() { None } else { Some(timestamps.as_slice()) };

                    let plot_result = match plot_type.as_str() {
                        "histogram" => {
                            let values = plot_data.values().next().unwrap();
                            chronos::plotting::create_histogram(values, plot_config)
                        },
                        "box" => chronos::plotting::create_box_plot(&plot_data, plot_config),
                        "violin" => chronos::plotting::create_violin_plot(&plot_data, plot_config),
                        "qq" => {
                            let values = plot_data.values().next().unwrap();
                            chronos::plotting::create_qq_plot(values, plot_config)
                        },
                        "acf" => {
                            let values = plot_data.values().next().unwrap();
                            chronos::plotting::create_acf_plot(values, *max_lags, plot_config)
                        },
                        "pacf" => {
                            let values = plot_data.values().next().unwrap();
                            chronos::plotting::create_pacf_plot(values, *max_lags, plot_config)
                        },
                        "density" => {
                            let values = plot_data.values().next().unwrap();
                            chronos::plotting::create_density_plot(values, plot_config)
                        },
                        "heatmap" => chronos::plotting::create_correlation_heatmap(&plot_data, plot_config),
                        "scatter" => chronos::plotting::create_scatter_plot(&plot_data, timestamps_opt, plot_config),
                        _ => chronos::plotting::create_line_plot(&plot_data, timestamps_opt, plot_config),
                    };

                    match plot_result {
                        Ok(result) => {
                            // Export to file
                            let export_options = chronos::plotting::ExportOptions {
                                output_dir: Some(std::path::Path::new(output).parent().unwrap_or(std::path::Path::new(".")).to_path_buf()),
                                filename: Some(std::path::Path::new(output).file_stem().unwrap().to_string_lossy().to_string()),
                                quality: Some(95),
                                dpi: Some(300),
                                open_after_export: false,
                                metadata: None,
                            };

                            match chronos::plotting::export_to_file(&result, export_format, export_options) {
                                Ok(export_info) => {
                                    println!("{}", "✅ Plot created successfully!".green());
                                    println!("📊 Plot Details:");
                                    println!("  Type: {:?}", result.metadata.plot_type);
                                    println!("  Data points: {}", result.metadata.data_points);
                                    println!("  Series count: {}", result.metadata.series_count);
                                    println!("  Dimensions: {}x{}", result.metadata.dimensions.0, result.metadata.dimensions.1);
                                    println!("  Theme: {:?}", result.metadata.theme);

                                    if let Some(file_path) = &export_info.file_path {
                                        println!("💾 Exported to: {}", file_path);
                                    }
                                    if let Some(file_size) = export_info.file_size {
                                        println!("📦 File size: {} bytes", file_size);
                                    }
                                },
                                Err(e) => {
                                    println!("{}", format!("❌ Failed to export plot: {}", e).red());
                                    return Err(anyhow::anyhow!("Export error: {}", e));
                                }
                            }
                        },
                        Err(e) => {
                            println!("{}", format!("❌ Failed to create plot: {}", e).red());
                            return Err(anyhow::anyhow!("Plot creation error: {}", e));
                        }
                    }
                },
                Err(e) => {
                    println!("{}", format!("❌ Error importing data: {}", e).red());
                    return Err(anyhow::anyhow!("Import error: {}", e));
                }
            }
        }

        Commands::Stats {
            file,
            column,
            output,
            format,
            test_normality,
            autocorr_lags,
            stationarity_test,
            detect_changepoints
        } => {
            println!("{}", "📊 Performing comprehensive statistical analysis...".cyan().bold());
            println!("File: {}", file);
            println!("Column: {}", column);

            // Configure import to target specific column
            let mut config = ImportConfig::default();
            config.csv_config.value_columns = vec![column.clone()];

            // Import the CSV data
            match import_csv(file, config) {
                Ok(result) => {
                    println!("{}", "✅ Data imported successfully!".green());

                    let ts = &result.timeseries;
                    println!("  Imported {} data points", ts.values.len());

                    if ts.values.is_empty() {
                        println!("{}", "❌ No valid data found for analysis".red());
                        return Ok(());
                    }

                    // Perform comprehensive statistical analysis
                    match analyze_timeseries(&ts.timestamps, &ts.values, column) {
                        Ok(stats_result) => {
                            println!("{}", "✅ Statistical analysis completed!".green());

                            // Display results to console
                            let summary = stats_result.summary();
                            println!("\n{}", summary);

                            // Additional specific analyses based on flags
                            if *test_normality {
                                if let Some(ref dist) = stats_result.distribution {
                                    if let Some(ref norm_test) = dist.normality_test {
                                        println!("\n🔍 Normality Test Results:");
                                        println!("  Test: {}", norm_test.test_name);
                                        println!("  Statistic: {:.6}", norm_test.statistic);
                                        println!("  P-value: {:.6}", norm_test.p_value);
                                        println!("  Is Normal: {}",
                                            if norm_test.is_normal { "✅ Yes" } else { "❌ No" });
                                    }
                                }
                            }

                            if *autocorr_lags > 0 {
                                if let Some(ref ts_stats) = stats_result.timeseries_stats {
                                    println!("\n📈 Autocorrelation Analysis (first 10 lags):");
                                    for (i, (&lag, &acf_val)) in ts_stats.acf.lags.iter()
                                        .zip(ts_stats.acf.values.iter()).enumerate().take(10) {
                                        println!("  Lag {}: {:.4}", lag, acf_val);
                                    }

                                    if let Some(ref ljung_box) = ts_stats.acf.ljung_box_test {
                                        println!("\n  Ljung-Box Test:");
                                        println!("    Statistic: {:.4}", ljung_box.statistic);
                                        println!("    P-value: {:.4}", ljung_box.p_value);
                                        println!("    Autocorrelation detected: {}",
                                            if ljung_box.has_autocorrelation { "Yes" } else { "No" });
                                    }
                                }
                            }

                            if stationarity_test != "none" {
                                println!("\n🔬 Stationarity Test Results:");
                                for (test_name, test_result) in &stats_result.stationarity_tests {
                                    println!("  {} Test:", test_name);
                                    println!("    Statistic: {:.6}", test_result.statistic);
                                    println!("    P-value: {:.6}", test_result.p_value);
                                    println!("    Is Stationary: {}",
                                        if test_result.is_stationary { "✅ Yes" } else { "❌ No" });
                                }
                            }

                            if *detect_changepoints && !stats_result.changepoints.is_empty() {
                                println!("\n🎯 Change Points Detected:");
                                println!("  Total: {}", stats_result.changepoints.len());
                                for (i, cp) in stats_result.changepoints.iter().enumerate().take(5) {
                                    println!("    Point {}: Index {} (Confidence: {:.2})",
                                        i + 1, cp.index, cp.confidence);
                                }
                                if stats_result.changepoints.len() > 5 {
                                    println!("    ... and {} more", stats_result.changepoints.len() - 5);
                                }
                            }

                            // Export results if requested
                            if let Some(output_file) = output {
                                let export_format = match format.as_str() {
                                    "json" => ExportFormat::Json,
                                    "csv" => ExportFormat::Csv,
                                    "markdown" | "md" => ExportFormat::Markdown,
                                    "html" => ExportFormat::Html,
                                    _ => ExportFormat::TextReport,
                                };

                                match export_stats_results(&stats_result, export_format,
                                    std::path::Path::new(output_file), None) {
                                    Ok(()) => {
                                        println!("{}", format!("\n💾 Results exported to: {}", output_file).green());
                                    }
                                    Err(e) => {
                                        println!("{}", format!("⚠️  Export failed: {}", e).yellow());
                                    }
                                }
                            }

                            println!("{}", "\n✅ Statistical analysis complete!".green());
                        }
                        Err(e) => {
                            println!("{}", format!("❌ Statistical analysis failed: {}", e).red());
                            return Err(anyhow::anyhow!("Statistical analysis error: {}", e));
                        }
                    }
                }
                Err(e) => {
                    println!("{}", format!("❌ Error importing data: {}", e).red());
                    return Err(anyhow::anyhow!("Import error: {}", e));
                }
            }
        }

        Commands::Seasonal {
            file,
            column,
            time_column,
            method,
            max_period,
            min_period,
            periods,
            adjustment_method,
            detection_methods,
            alpha,
            export_adjusted,
            output,
            format,
            plot,
            calendar_effects,
            evolving,
            breaks,
        } => {
            println!("{}", "🌊 Performing seasonality analysis...".cyan().bold());
            println!("File: {}", file);
            println!("Column: {}", column);
            println!("Method: {}", method);

            // Configure import to target specific column
            let mut config = ImportConfig::default();
            config.csv_config.timestamp_column = TimestampColumn::Name(time_column.clone());
            config.csv_config.value_columns = vec![column.clone()];

            // Import the CSV data
            match import_csv(file, config) {
                Ok(result) => {
                    println!("{}", "✅ Data imported successfully!".green());

                    let ts = &result.timeseries;
                    println!("  Imported {} data points", ts.values.len());

                    if ts.values.is_empty() {
                        println!("{}", "❌ No valid data found for analysis".red());
                        return Ok(());
                    }

                    match method.as_str() {
                        "detect" => {
                            // Seasonality detection
                            let methods = match detection_methods.as_str() {
                                "fourier" => vec![SeasonalityMethod::Fourier],
                                "periodogram" => vec![SeasonalityMethod::Periodogram],
                                "autocorr" => vec![SeasonalityMethod::Autocorrelation],
                                "all" => vec![
                                    SeasonalityMethod::Fourier,
                                    SeasonalityMethod::Periodogram,
                                    SeasonalityMethod::Autocorrelation
                                ],
                                _ => vec![SeasonalityMethod::Fourier],
                            };

                            let mut seasonal_config = SeasonalityAnalysisConfig::default();
                            seasonal_config.max_period = *max_period;
                            seasonal_config.min_period = *min_period;
                            seasonal_config.alpha = *alpha;
                            seasonal_config.detection_methods = methods;
                            seasonal_config.generate_plot_data = *plot;
                            seasonal_config.analyze_calendar_effects = *calendar_effects;
                            // Evolving seasonality is handled in advanced analysis
                            // Seasonal breaks are handled in advanced analysis

                            match detect_seasonality(&ts.values, &seasonal_config) {
                                Ok(detection_result) => {
                                    println!("{}", "✅ Seasonality detection completed!".green());

                                    println!("\n🔍 Detection Results:");
                                    if detection_result.seasonal_periods.is_empty() {
                                        println!("  No significant seasonal periods detected");
                                    } else {
                                        for period in &detection_result.seasonal_periods {
                                            println!("  Period {} (strength: {:.3}, confidence: {:.3})",
                                                period.period, period.strength, period.confidence);
                                        }
                                    }

                                    println!("\n📊 Quality Metrics:");
                                    println!("  Seasonality Score: {:.3}", detection_result.overall_seasonality);
                                    println!("  Method: {:?}", detection_result.method);

                                    if let Some(spectrum) = &detection_result.fourier_analysis {
                                        println!("\n🌊 Fourier Analysis:");
                                        if let Some((freq, _)) = spectrum.dominant_frequencies.first() {
                            println!("  Dominant Frequency: {:.6}", freq);
                        }
                                        let max_power = spectrum.power_spectrum.iter().fold(0.0f64, |a, &b| a.max(b));
                        println!("  Peak Power: {:.3}", max_power);
                                    }

                                    // Export results if requested
                                    if let Some(output_file) = output {
                                        let export_content = match format.as_str() {
                                            "json" => serde_json::to_string_pretty(&detection_result)?,
                                            "markdown" | "md" => {
                                                let mut md = "# Seasonality Detection Report\n\n".to_string();
                                                md.push_str(&format!("## Detected Periods\n"));
                                                for period in &detection_result.seasonal_periods {
                                                    md.push_str(&format!("- Period {}: strength {:.3}, confidence {:.3}\n",
                                                        period.period, period.strength, period.confidence));
                                                }
                                                md.push_str(&format!("\n## Quality Metrics\n"));
                                                md.push_str(&format!("- Seasonality Score: {:.3}\n",
                                                    detection_result.overall_seasonality));
                                                if let Some(ref fourier) = detection_result.fourier_analysis {
                                                    md.push_str(&format!("- Signal-to-Noise: {:.3}\n", fourier.snr));
                                                }
                                                md
                                            },
                                            _ => {
                                                let mut text = "Seasonality Detection Results\n".to_string();
                                                text.push_str("================================\n\n");
                                                text.push_str("Detected Periods:\n");
                                                for period in &detection_result.seasonal_periods {
                                                    text.push_str(&format!("  Period {}: strength {:.3}, confidence {:.3}\n",
                                                        period.period, period.strength, period.confidence));
                                                }
                                                text.push_str(&format!("\nSeasonality Score: {:.3}\n",
                                                    detection_result.overall_seasonality));
                                                text
                                            },
                                        };

                                        std::fs::write(output_file, export_content)?;
                                        println!("{}", format!("\n💾 Results exported to: {}", output_file).green());
                                    }
                                }
                                Err(e) => {
                                    println!("{}", format!("❌ Seasonality detection failed: {}", e).red());
                                    return Err(anyhow::anyhow!("Seasonality detection error: {}", e));
                                }
                            }
                        },

                        "strength" => {
                            // Analyze seasonal strength for specific periods
                            let target_periods: Vec<usize> = if let Some(periods_str) = periods {
                                periods_str.split(',')
                                    .filter_map(|s| s.trim().parse().ok())
                                    .collect()
                            } else {
                                vec![7, 30, 365] // Default periods
                            };

                            println!("\n📊 Analyzing seasonal strength for periods: {:?}", target_periods);

                            // Convert periods to SeasonalPeriod structs for pattern analysis
                            let seasonal_periods: Vec<SeasonalPeriod> = target_periods
                                .iter()
                                .map(|&p| SeasonalPeriod {
                                    period: p as f64,
                                    strength: 0.0, // Will be calculated
                                    phase: 0.0,
                                    amplitude: 0.0,
                                    confidence: 0.95,
                                    period_type: if p == 7 { SeasonalPeriodType::Weekly }
                                               else if p == 30 { SeasonalPeriodType::Monthly }
                                               else if p == 365 { SeasonalPeriodType::Yearly }
                                               else { SeasonalPeriodType::Custom(p as f64) },
                                })
                                .collect();

                            match analyze_seasonal_patterns(&ts.values, &seasonal_periods) {
                                Ok(pattern_analysis) => {
                                    println!("{}", "✅ Seasonal pattern analysis completed!".green());

                                    println!("\n📈 Seasonal Strength Results:");
                                    println!("  Overall Strength: {:.3}", pattern_analysis.overall_strength.strength);
                                    println!("  P-Value: {:.3}, Confidence: ({:.3}, {:.3})",
                                        pattern_analysis.overall_strength.p_value,
                                        pattern_analysis.overall_strength.confidence_interval.0,
                                        pattern_analysis.overall_strength.confidence_interval.1);

                                    if let Some(ref consistency) = pattern_analysis.consistency {
                                        println!("\n🎯 Pattern Consistency:");
                                        println!("  Overall Score: {:.3}", consistency.consistency_score);
                                        println!("  Stability Index: {:.3}", consistency.temporal_stability);
                                    }

                                    // Export results if requested
                                    if let Some(output_file) = output {
                                        let export_content = match format.as_str() {
                                            "json" => serde_json::to_string_pretty(&pattern_analysis)?,
                                            "markdown" | "md" => {
                                                let mut md = "# Seasonal Strength Analysis\n\n".to_string();
                                                md.push_str("## Seasonal Strengths\n");
                                                md.push_str(&format!("- Overall Strength: {:.3} (p-value: {:.3})\n",
                                                    pattern_analysis.overall_strength.strength, pattern_analysis.overall_strength.p_value));
                                                if let Some(ref consistency) = pattern_analysis.consistency {
                                                    md.push_str(&format!("\n## Pattern Consistency: {:.3}\n",
                                                        consistency.consistency_score));
                                                }
                                                md
                                            },
                                            _ => {
                                                let mut text = "Seasonal Strength Analysis\n".to_string();
                                                text.push_str("===============================\n\n");
                                                text.push_str(&format!("Overall Strength: {:.3}\n", pattern_analysis.overall_strength.strength));
                                                text
                                            },
                                        };

                                        std::fs::write(output_file, export_content)?;
                                        println!("{}", format!("\n💾 Results exported to: {}", output_file).green());
                                    }
                                }
                                Err(e) => {
                                    println!("{}", format!("❌ Seasonal pattern analysis failed: {}", e).red());
                                    return Err(anyhow::anyhow!("Seasonal pattern analysis error: {}", e));
                                }
                            }
                        },

                        "adjust" => {
                            // Seasonal adjustment
                            let adj_method = match adjustment_method.as_str() {
                                "x13" => SeasonalAdjustmentMethod::X13Arima,
                                "moving_average" => SeasonalAdjustmentMethod::MovingAverage,
                                _ => SeasonalAdjustmentMethod::STL,
                            };

                            // First detect seasonality to get periods
                            let mut detect_config = SeasonalityAnalysisConfig::default();
                            detect_config.max_period = *max_period;
                            detect_config.min_period = *min_period;
                            detect_config.alpha = *alpha;

                            match detect_seasonality(&ts.values, &detect_config) {
                                Ok(detection_result) => {
                                    if detection_result.seasonal_periods.is_empty() {
                                        println!("{}", "⚠️  No seasonal periods detected for adjustment".yellow());
                                        return Ok(());
                                    }

                                    println!("  Detected {} seasonal periods for adjustment", detection_result.seasonal_periods.len());

                                    match perform_seasonal_adjustment(&ts.values, adj_method, &detection_result.seasonal_periods) {
                                        Ok(adjustment_result) => {
                                            println!("{}", "✅ Seasonal adjustment completed!".green());

                                            println!("\n📉 Adjustment Results:");
                                            println!("  Method: {:?}", adjustment_result.method);
                                            println!("  Seasonally Adjusted Points: {}", adjustment_result.adjusted_series.len());

                                            println!("\n📊 Quality Assessment:");
                                            println!("  Quality Score: {:.3}", adjustment_result.diagnostics.quality_score);
                                            println!("  Adjustment Method: {:?}", adjustment_result.method);

                                            // Export adjusted series if requested
                                            if *export_adjusted {
                                                let adjusted_file = output.as_ref()
                                                    .map(|f| f.replace(".csv", "_adjusted.csv"))
                                                    .unwrap_or_else(|| "adjusted_series.csv".to_string());

                                                let mut file = File::create(&adjusted_file)?;
                                                writeln!(file, "timestamp,original,adjusted")?;
                                                for (i, (&original, &adjusted)) in ts.values.iter()
                                                    .zip(adjustment_result.adjusted_series.iter()).enumerate() {
                                                    if i < ts.timestamps.len() {
                                                        writeln!(file, "{},{:.6},{:.6}",
                                                            ts.timestamps[i].format("%Y-%m-%d %H:%M:%S"),
                                                            original, adjusted)?;
                                                    }
                                                }
                                                println!("{}", format!("\n💾 Adjusted series exported to: {}", adjusted_file).green());
                                            }

                                            // Export results if requested
                                            if let Some(output_file) = output {
                                                let export_content = match format.as_str() {
                                                    "json" => serde_json::to_string_pretty(&adjustment_result)?,
                                                    "markdown" | "md" => {
                                                        format!("# Seasonal Adjustment Report\n\n## Method\n{:?}\n\n## Quality Metrics\n- Quality Score: {:.3}\n- Adjusted Points: {}",
                                                            adjustment_result.method,
                                                            adjustment_result.diagnostics.quality_score,
                                                            adjustment_result.adjusted_series.len())
                                                    },
                                                    _ => {
                                                        format!("Seasonal Adjustment Results\nMethod: {:?}\nQuality Score: {:.3}\nAdjusted Points: {}",
                                                            adjustment_result.method,
                                                            adjustment_result.diagnostics.quality_score,
                                                            adjustment_result.adjusted_series.len())
                                                    },
                                                };

                                                std::fs::write(output_file, export_content)?;
                                                println!("{}", format!("\n💾 Results exported to: {}", output_file).green());
                                            }
                                        }
                                        Err(e) => {
                                            println!("{}", format!("❌ Seasonal adjustment failed: {}", e).red());
                                            return Err(anyhow::anyhow!("Seasonal adjustment error: {}", e));
                                        }
                                    }
                                }
                                Err(e) => {
                                    println!("{}", format!("❌ Error detecting seasonality for adjustment: {}", e).red());
                                    return Err(anyhow::anyhow!("Seasonality detection error: {}", e));
                                }
                            }
                        },

                        _ => {
                            println!("{}", format!("❌ Unknown method: {}", method).red());
                            println!("Available methods: detect, strength, adjust");
                            return Err(anyhow::anyhow!("Invalid method"));
                        }
                    }
                }
                Err(e) => {
                    println!("{}", format!("❌ Error importing data: {}", e).red());
                    return Err(anyhow::anyhow!("Import error: {}", e));
                }
            }
>>>>>>> 32a27039
        }

        Commands::Anomaly {
            file,
            column,
            time_column,
            methods,
            threshold,
            iqr_factor,
            grubbs_alpha,
            contamination,
            n_trees,
            n_neighbors,
            eps,
            min_samples,
            seasonal_period,
            contextual,
            baseline_periods,
            window_size,
            scoring,
            min_severity,
            max_anomalies,
            output,
            format,
            export_scores,
            detailed,
        } => {
            println!("{}", "🔍 Performing anomaly detection...".cyan().bold());
            println!("File: {}", file);
            println!("Column: {}", column);
            println!("Methods: {}", methods);

            // Configure import to target specific column
            let mut config = ImportConfig::default();
            config.csv_config.timestamp_column = TimestampColumn::Name(time_column.clone());
            config.csv_config.value_columns = vec![column.clone()];

            // Import the CSV data
            match import_csv(file, config) {
                Ok(result) => {
                    println!("{}", "✅ Data imported successfully!".green());

                    let ts = &result.timeseries;
                    println!("  Imported {} data points", ts.values.len());

                    if ts.values.is_empty() {
                        println!("{}", "❌ No valid data found for analysis".red());
                        return Ok(());
                    }

                    // Parse detection methods
                    let method_names: Vec<&str> = methods.split(',').map(|s| s.trim()).collect();
                    let mut detection_methods = Vec::new();

                    for method_name in method_names {
                        match method_name {
                            "zscore" => detection_methods.push(AnomalyMethod::ZScore { threshold: *threshold }),
                            "modified_zscore" => detection_methods.push(AnomalyMethod::ModifiedZScore { threshold: *threshold }),
                            "iqr" => detection_methods.push(AnomalyMethod::IQR { factor: *iqr_factor }),
                            "grubbs" => detection_methods.push(AnomalyMethod::Grubbs { alpha: *grubbs_alpha }),
                            "isolation_forest" => detection_methods.push(AnomalyMethod::IsolationForest {
                                contamination: *contamination,
                                n_trees: *n_trees
                            }),
                            "lof" => detection_methods.push(AnomalyMethod::LocalOutlierFactor {
                                n_neighbors: *n_neighbors,
                                contamination: *contamination
                            }),
                            "dbscan" => detection_methods.push(AnomalyMethod::DBSCANClustering {
                                eps: *eps,
                                min_samples: *min_samples
                            }),
                            "seasonal" => {
                                if let Some(period) = seasonal_period {
                                    detection_methods.push(AnomalyMethod::SeasonalDecomposition { period: *period });
                                } else {
                                    println!("{}", "⚠️  Seasonal method requires --seasonal-period parameter".yellow());
                                }
                            },
                            "trend" => detection_methods.push(AnomalyMethod::TrendDeviation { window_size: *window_size }),
                            "level_shift" => detection_methods.push(AnomalyMethod::LevelShift { threshold: *threshold }),
                            "volatility" => detection_methods.push(AnomalyMethod::VolatilityAnomaly { window_size: *window_size }),
                            "contextual" => {
                                if *contextual {
                                    detection_methods.push(AnomalyMethod::DayOfWeekAdjusted { baseline_periods: *baseline_periods });
                                    if let Some(period) = seasonal_period {
                                        detection_methods.push(AnomalyMethod::SeasonalContext { seasonal_periods: vec![*period] });
                                    }
                                }
                            },
                            "all" => {
                                detection_methods.extend(vec![
                                    AnomalyMethod::ZScore { threshold: *threshold },
                                    AnomalyMethod::ModifiedZScore { threshold: *threshold },
                                    AnomalyMethod::IQR { factor: *iqr_factor },
                                    AnomalyMethod::Grubbs { alpha: *grubbs_alpha },
                                    AnomalyMethod::IsolationForest { contamination: *contamination, n_trees: *n_trees },
                                    AnomalyMethod::LocalOutlierFactor { n_neighbors: *n_neighbors, contamination: *contamination },
                                    AnomalyMethod::TrendDeviation { window_size: *window_size },
                                    AnomalyMethod::VolatilityAnomaly { window_size: *window_size },
                                ]);
                                if *contextual {
                                    detection_methods.push(AnomalyMethod::DayOfWeekAdjusted { baseline_periods: *baseline_periods });
                                }
                            },
                            _ => {
                                println!("{}", format!("⚠️  Unknown method: {}", method_name).yellow());
                            }
                        }
                    }

                    if detection_methods.is_empty() {
                        println!("{}", "❌ No valid detection methods specified".red());
                        return Err(anyhow::anyhow!("No valid detection methods"));
                    }

                    // Configure anomaly detection
                    let scoring_method = match scoring.as_str() {
                        "weighted" => ScoringMethod::WeightedAverage,
                        "ensemble" => ScoringMethod::EnsembleVoting,
                        _ => ScoringMethod::Maximum,
                    };

                    let mut anomaly_config = AnomalyDetectionConfig {
                        methods: detection_methods,
                        thresholds: ThresholdConfig::default(),
                        contextual: ContextualConfig {
                            day_of_week_adjustment: *contextual,
                            seasonal_context: seasonal_period.is_some(),
                            seasonal_periods: seasonal_period.map(|p| vec![p]).unwrap_or_default(),
                            baseline_periods: *baseline_periods,
                        },
                        scoring: ScoringConfig {
                            method: scoring_method,
                            method_weights: std::collections::HashMap::new(),
                            enable_ranking: true,
                            max_top_anomalies: *max_anomalies,
                        },
                        streaming: StreamingConfig::default(),
                    };

                    // Perform anomaly detection
                    match detect_anomalies(&ts, &anomaly_config) {
                        Ok(mut detection_result) => {
                            println!("{}", "✅ Anomaly detection completed!".green());

                            // Filter by minimum severity
                            let min_sev = match min_severity.as_str() {
                                "low" => chronos::analysis::AnomalySeverity::Low,
                                "medium" => chronos::analysis::AnomalySeverity::Medium,
                                "high" => chronos::analysis::AnomalySeverity::High,
                                "critical" => chronos::analysis::AnomalySeverity::Critical,
                                _ => chronos::analysis::AnomalySeverity::Medium,
                            };

                            detection_result.anomalies.retain(|a| {
                                match (&a.severity, &min_sev) {
                                    (chronos::analysis::AnomalySeverity::Critical, _) => true,
                                    (chronos::analysis::AnomalySeverity::High, chronos::analysis::AnomalySeverity::Critical) => false,
                                    (chronos::analysis::AnomalySeverity::High, _) => true,
                                    (chronos::analysis::AnomalySeverity::Medium, chronos::analysis::AnomalySeverity::Critical | chronos::analysis::AnomalySeverity::High) => false,
                                    (chronos::analysis::AnomalySeverity::Medium, _) => true,
                                    (chronos::analysis::AnomalySeverity::Low, chronos::analysis::AnomalySeverity::Low) => true,
                                    (chronos::analysis::AnomalySeverity::Low, _) => false,
                                }
                            });

                            // Limit to max anomalies
                            detection_result.anomalies.sort_by(|a, b| b.score.partial_cmp(&a.score).unwrap_or(std::cmp::Ordering::Equal));
                            detection_result.anomalies.truncate(*max_anomalies);

                            println!("\n🚨 Anomaly Detection Results:");
                            println!("  Total anomalies found: {}", detection_result.anomalies.len());
                            println!("  Anomaly rate: {:.2}%", detection_result.statistics.anomaly_rate * 100.0);

                            if !detection_result.anomalies.is_empty() {
                                println!("\n📊 Top Anomalies:");
                                for (i, anomaly) in detection_result.anomalies.iter().enumerate().take(5) {
                                    let severity_icon = match anomaly.severity {
                                        chronos::analysis::AnomalySeverity::Critical => "🔴",
                                        chronos::analysis::AnomalySeverity::High => "🟠",
                                        chronos::analysis::AnomalySeverity::Medium => "🟡",
                                        chronos::analysis::AnomalySeverity::Low => "🟢",
                                    };
                                    println!("  {}. {} Index: {}, Time: {}, Value: {:.4}, Score: {:.3}",
                                        i + 1,
                                        severity_icon,
                                        anomaly.index,
                                        anomaly.timestamp.format("%Y-%m-%d %H:%M:%S"),
                                        anomaly.value,
                                        anomaly.score
                                    );
                                }

                                if detection_result.anomalies.len() > 5 {
                                    println!("  ... and {} more", detection_result.anomalies.len() - 5);
                                }
                            } else {
                                println!("  No anomalies found above the specified severity threshold.");
                            }

                            // Export results if requested
                            if let Some(output_file) = output {
                                let export_content = match format.as_str() {
                                    "json" => serde_json::to_string_pretty(&detection_result)?,
                                    "csv" => {
                                        let mut csv_content = "index,timestamp,value,score,severity,expected_value\n".to_string();
                                        for anomaly in &detection_result.anomalies {
                                            csv_content.push_str(&format!("{},{},{:.6},{:.6},{:?},{}\n",
                                                anomaly.index,
                                                anomaly.timestamp.format("%Y-%m-%d %H:%M:%S"),
                                                anomaly.value,
                                                anomaly.score,
                                                anomaly.severity,
                                                anomaly.expected_value.map(|v| format!("{:.6}", v)).unwrap_or("".to_string())
                                            ));
                                        }
                                        csv_content
                                    },
                                    "markdown" | "md" => {
                                        let mut md = "# Anomaly Detection Report\n\n".to_string();
                                        md.push_str(&format!("## Summary\n"));
                                        md.push_str(&format!("- Total anomalies: {}\n", detection_result.anomalies.len()));
                                        md.push_str(&format!("- Anomaly rate: {:.2}%\n", detection_result.statistics.anomaly_rate * 100.0));
                                        md.push_str(&format!("- Methods used: {}\n\n", methods));

                                        md.push_str("## Detected Anomalies\n\n");
                                        md.push_str("| Index | Timestamp | Value | Score | Severity |\n");
                                        md.push_str("|-------|-----------|-------|-------|----------|\n");
                                        for anomaly in &detection_result.anomalies {
                                            md.push_str(&format!("| {} | {} | {:.4} | {:.3} | {:?} |\n",
                                                anomaly.index,
                                                anomaly.timestamp.format("%Y-%m-%d %H:%M:%S"),
                                                anomaly.value,
                                                anomaly.score,
                                                anomaly.severity
                                            ));
                                        }
                                        md
                                    },
                                    _ => {
                                        let mut text = "Anomaly Detection Results\n".to_string();
                                        text.push_str("========================\n\n");
                                        text.push_str(&format!("Total anomalies: {}\n", detection_result.anomalies.len()));
                                        text.push_str(&format!("Anomaly rate: {:.2}%\n", detection_result.statistics.anomaly_rate * 100.0));
                                        text.push_str(&format!("Methods used: {}\n\n", methods));

                                        text.push_str("Detected Anomalies:\n");
                                        for (i, anomaly) in detection_result.anomalies.iter().enumerate() {
                                            text.push_str(&format!("{}. Index: {}, Time: {}, Value: {:.4}, Score: {:.3}, Severity: {:?}\n",
                                                i + 1,
                                                anomaly.index,
                                                anomaly.timestamp.format("%Y-%m-%d %H:%M:%S"),
                                                anomaly.value,
                                                anomaly.score,
                                                anomaly.severity
                                            ));
                                        }
                                        text
                                    },
                                };

                                std::fs::write(output_file, export_content)?;
                                println!("{}", format!("\n💾 Results exported to: {}", output_file).green());
                            }

                            // Export anomaly scores if requested
                            if *export_scores {
                                let scores_file = output.as_ref()
                                    .map(|f| f.replace(".csv", "_scores.csv"))
                                    .unwrap_or_else(|| "anomaly_scores.csv".to_string());

                                let mut file = File::create(&scores_file)?;
                                writeln!(file, "index,timestamp,value,anomaly_score")?;

                                // Create a simple anomaly score for all points (0 for normal, actual score for anomalies)
                                let mut all_scores = vec![0.0; ts.values.len()];
                                for anomaly in &detection_result.anomalies {
                                    if anomaly.index < all_scores.len() {
                                        all_scores[anomaly.index] = anomaly.score;
                                    }
                                }

                                for (i, (timestamp, (value, score))) in ts.timestamps.iter()
                                    .zip(ts.values.iter().zip(all_scores.iter())).enumerate() {
                                    writeln!(file, "{},{},{:.6},{:.6}",
                                        i,
                                        timestamp.format("%Y-%m-%d %H:%M:%S"),
                                        value,
                                        score)?;
                                }

                                println!("{}", format!("💾 Anomaly scores exported to: {}", scores_file).green());
                            }

                            println!("{}", "\n✅ Anomaly detection complete!".green());
                        }
                        Err(e) => {
                            println!("{}", format!("❌ Anomaly detection failed: {}", e).red());
                            return Err(anyhow::anyhow!("Anomaly detection error: {}", e));
                        }
                    }
                }
                Err(e) => {
                    println!("{}", format!("❌ Error importing data: {}", e).red());
                    return Err(anyhow::anyhow!("Import error: {}", e));
                }
            }
        }

        Commands::Forecast {
            file,
            column,
            time_column,
            method,
            horizon,
            confidence,
            window,
            alpha,
            beta,
            gamma,
            seasonal_period,
            seasonal_type,
            p,
            d,
            q,
            seasonal_p,
            seasonal_d,
            seasonal_q,
            theta,
            intervals,
            evaluate,
            output,
            format,
            export_forecast,
        } => {
            println!("{}", "🔮 Performing time series forecasting...".cyan().bold());
            println!("File: {}", file);
            println!("Column: {}", column);
            println!("Method: {}", method);
            println!("Horizon: {} periods", horizon);

            // Configure import to target specific column
            let mut config = ImportConfig::default();
            config.csv_config.timestamp_column = TimestampColumn::Name(time_column.clone());
            config.csv_config.value_columns = vec![column.clone()];

            // Import the CSV data
            match import_csv(file, config) {
                Ok(result) => {
                    println!("{}", "✅ Data imported successfully!".green());

                    let ts = &result.timeseries;
                    println!("  Imported {} data points", ts.values.len());

                    if ts.values.is_empty() {
                        println!("{}", "❌ No valid data found for forecasting".red());
                        return Ok(());
                    }

                    if ts.values.len() < 3 {
                        println!("{}", "❌ Need at least 3 data points for forecasting".red());
                        return Ok(());
                    }

                    // Parse seasonal type
                    let seasonal_type_enum = match seasonal_type.as_str() {
                        "multiplicative" => SeasonalType::Multiplicative,
                        _ => SeasonalType::Additive,
                    };

                    // Create forecast method based on CLI parameters
                    let forecast_method = match method.as_str() {
                        "sma" | "simple_moving_average" => ForecastMethod::SimpleMovingAverage { window: *window },
                        "exp_smoothing" | "exponential_smoothing" => ForecastMethod::ExponentialSmoothing { alpha: *alpha },
                        "linear_trend" => ForecastMethod::LinearTrend,
                        "seasonal_naive" => {
                            let period = seasonal_period.unwrap_or(12);
                            ForecastMethod::SeasonalNaive { seasonal_period: period }
                        },
                        "holt_winters" => {
                            let period = seasonal_period.unwrap_or(12);
                            ForecastMethod::HoltWinters {
                                alpha: *alpha,
                                beta: *beta,
                                gamma: *gamma,
                                seasonal_period: period,
                                seasonal_type: seasonal_type_enum,
                            }
                        },
                        "arima" => ForecastMethod::ARIMA { p: *p, d: *d, q: *q },
                        "sarima" => {
                            let period = seasonal_period.unwrap_or(12);
                            ForecastMethod::SARIMA {
                                p: *p, d: *d, q: *q,
                                seasonal_p: *seasonal_p,
                                seasonal_d: *seasonal_d,
                                seasonal_q: *seasonal_q,
                                seasonal_period: period,
                            }
                        },
                        "auto_arima" => {
                            ForecastMethod::AutoARIMA {
                                max_p: *p,
                                max_d: *d,
                                max_q: *q,
                                max_seasonal_p: *seasonal_p,
                                max_seasonal_d: *seasonal_d,
                                max_seasonal_q: *seasonal_q,
                                seasonal_period: *seasonal_period,
                            }
                        },
                        "ets" => {
                            ForecastMethod::ETS {
                                error_type: ETSComponent::Additive,
                                trend_type: ETSComponent::Additive,
                                seasonal_type: ETSComponent::Additive,
                                seasonal_period: *seasonal_period,
                            }
                        },
                        "theta" => ForecastMethod::Theta { theta: *theta },
                        "prophet" => {
                            ForecastMethod::Prophet {
                                growth: GrowthType::Linear,
                                seasonality_mode: SeasonalityMode::Additive,
                                yearly_seasonality: true,
                                weekly_seasonality: true,
                                daily_seasonality: false,
                            }
                        },
                        _ => ForecastMethod::SimpleMovingAverage { window: *window },
                    };

                    // Create forecast configuration
                    let forecast_config = ForecastConfig {
                        method: forecast_method,
                        horizon: *horizon,
                        confidence_level: *confidence,
                        include_intervals: *intervals,
                        evaluation: chronos::forecasting::EvaluationConfig::default(),
                        features: chronos::forecasting::FeatureConfig::default(),
                    };

                    // Perform forecasting
                    let forecast_result = if *intervals {
                        forecast_with_intervals(ts, &forecast_config)
                    } else {
                        forecast_timeseries(ts, &forecast_config)
                    };

                    match forecast_result {
                        Ok(result) => {
                            println!("{}", "✅ Forecasting completed!".green());

                            println!("\n🔮 Forecast Results:");
                            println!("  Method: {}", result.method);
                            println!("  Horizon: {} periods", result.forecasts.len());
                            if result.confidence_level > 0.0 {
                                println!("  Confidence Level: {:.1}%", result.confidence_level * 100.0);
                            }

                            // Display forecast values
                            println!("\n📊 Forecasted Values:");
                            for (i, (&forecast, timestamp)) in result.forecasts.iter()
                                .zip(result.timestamps.iter()).enumerate().take(10) {
                                let mut line = format!("  Period {}: {:.4} at {}",
                                    i + 1, forecast, timestamp.format("%Y-%m-%d %H:%M:%S"));

                                if let (Some(lower), Some(upper)) = (&result.lower_bounds, &result.upper_bounds) {
                                    if let (Some(&lower_val), Some(&upper_val)) = (lower.get(i), upper.get(i)) {
                                        line.push_str(&format!(" [{:.4}, {:.4}]", lower_val, upper_val));
                                    }
                                }
                                println!("{}", line);
                            }

                            if result.forecasts.len() > 10 {
                                println!("  ... and {} more periods", result.forecasts.len() - 10);
                            }

                            // Display model evaluation if available
                            if let Some(ref eval_result) = result.evaluation {
                                println!("\n📈 Model Performance:");
                                println!("  MAE: {:.4}", eval_result.mae);
                                println!("  RMSE: {:.4}", eval_result.rmse);
                                println!("  MAPE: {:.2}%", eval_result.mape);
                                if let Some(mase) = eval_result.mase {
                                    println!("  MASE: {:.4}", mase);
                                }
                                if let Some(aic) = eval_result.aic {
                                    println!("  AIC: {:.2}", aic);
                                }
                            }

                            // Perform model evaluation if requested
                            if *evaluate {
                                match evaluate_forecast_model(ts, &forecast_config) {
                                    Ok(eval_result) => {
                                        println!("\n🎯 Cross-Validation Results:");
                                        println!("  MAE: {:.4}", eval_result.mae);
                                        println!("  RMSE: {:.4}", eval_result.rmse);
                                        println!("  MAPE: {:.2}%", eval_result.mape);
                                        println!("  SMAPE: {:.2}%", eval_result.smape);
                                        if let Some(mase) = eval_result.mase {
                                            println!("  MASE: {:.4}", mase);
                                        }
                                    }
                                    Err(e) => {
                                        println!("{}", format!("⚠️  Evaluation failed: {}", e).yellow());
                                    }
                                }
                            }

                            // Export forecast values if requested
                            if *export_forecast {
                                let forecast_file = output.as_ref()
                                    .map(|f| f.replace(".csv", "_forecast.csv"))
                                    .unwrap_or_else(|| "forecast.csv".to_string());

                                let mut file = File::create(&forecast_file)?;
                                if let (Some(lower), Some(upper)) = (&result.lower_bounds, &result.upper_bounds) {
                                    writeln!(file, "timestamp,forecast,lower_bound,upper_bound")?;
                                    for (i, (&forecast, timestamp)) in result.forecasts.iter()
                                        .zip(result.timestamps.iter()).enumerate() {
                                        let lower_val = lower.get(i).copied().unwrap_or(forecast);
                                        let upper_val = upper.get(i).copied().unwrap_or(forecast);
                                        writeln!(file, "{},{:.6},{:.6},{:.6}",
                                            timestamp.format("%Y-%m-%d %H:%M:%S"),
                                            forecast, lower_val, upper_val)?;
                                    }
                                } else {
                                    writeln!(file, "timestamp,forecast")?;
                                    for (&forecast, timestamp) in result.forecasts.iter()
                                        .zip(result.timestamps.iter()) {
                                        writeln!(file, "{},{:.6}",
                                            timestamp.format("%Y-%m-%d %H:%M:%S"),
                                            forecast)?;
                                    }
                                }
                                println!("{}", format!("\n💾 Forecast values exported to: {}", forecast_file).green());
                            }

                            // Export results if requested
                            if let Some(output_file) = output {
                                let export_content = match format.as_str() {
                                    "json" => serde_json::to_string_pretty(&result)?,
                                    "markdown" | "md" => {
                                        let mut md = "# Forecast Results\n\n".to_string();
                                        md.push_str(&format!("## Method: {}\n\n", result.method));
                                        md.push_str(&format!("- Horizon: {} periods\n", result.forecasts.len()));
                                        md.push_str(&format!("- Confidence Level: {:.1}%\n\n", result.confidence_level * 100.0));

                                        md.push_str("## Forecasted Values\n\n");
                                        md.push_str("| Period | Timestamp | Forecast |");
                                        if result.lower_bounds.is_some() {
                                            md.push_str(" Lower Bound | Upper Bound |");
                                        }
                                        md.push_str("\n|--------|-----------|----------|");
                                        if result.lower_bounds.is_some() {
                                            md.push_str("-------------|-------------|");
                                        }
                                        md.push_str("\n");

                                        for (i, (&forecast, timestamp)) in result.forecasts.iter()
                                            .zip(result.timestamps.iter()).enumerate() {
                                            md.push_str(&format!("| {} | {} | {:.4} |",
                                                i + 1,
                                                timestamp.format("%Y-%m-%d %H:%M:%S"),
                                                forecast));
                                            if let (Some(lower), Some(upper)) = (&result.lower_bounds, &result.upper_bounds) {
                                                if let (Some(&lower_val), Some(&upper_val)) = (lower.get(i), upper.get(i)) {
                                                    md.push_str(&format!(" {:.4} | {:.4} |", lower_val, upper_val));
                                                }
                                            }
                                            md.push_str("\n");
                                        }
                                        md
                                    },
                                    _ => {
                                        let mut text = "Forecast Results\n".to_string();
                                        text.push_str("================\n\n");
                                        text.push_str(&format!("Method: {}\n", result.method));
                                        text.push_str(&format!("Horizon: {} periods\n", result.forecasts.len()));
                                        text.push_str(&format!("Confidence Level: {:.1}%\n\n", result.confidence_level * 100.0));

                                        text.push_str("Forecasted Values:\n");
                                        for (i, (&forecast, timestamp)) in result.forecasts.iter()
                                            .zip(result.timestamps.iter()).enumerate() {
                                            text.push_str(&format!("  Period {}: {:.4} at {}\n",
                                                i + 1,
                                                forecast,
                                                timestamp.format("%Y-%m-%d %H:%M:%S")));
                                        }
                                        text
                                    },
                                };

                                std::fs::write(output_file, export_content)?;
                                println!("{}", format!("\n💾 Results exported to: {}", output_file).green());
                            }

                            println!("{}", "\n✅ Forecasting complete!".green());
                        }
                        Err(e) => {
                            println!("{}", format!("❌ Forecasting failed: {}", e).red());
                            return Err(anyhow::anyhow!("Forecasting error: {}", e));
                        }
                    }
                }
                Err(e) => {
                    println!("{}", format!("❌ Error importing data: {}", e).red());
                    return Err(anyhow::anyhow!("Import error: {}", e));
                }
            }
        }

        Commands::Correlate {
            file,
            columns,
            time_column,
            correlation_types,
            rolling_window,
            cross_correlation,
            max_lag,
            output,
            format,
            plot,
        } => {
            println!("{}", "📊 Performing correlation analysis...".cyan().bold());
            println!("File: {}", file);
            println!("Columns: {}", columns);

            // Parse column names
            let column_names: Vec<String> = columns.split(',').map(|s| s.trim().to_string()).collect();
            if column_names.len() < 2 {
                println!("{}", "❌ Need at least 2 columns for correlation analysis".red());
                return Err(anyhow::anyhow!("Insufficient columns"));
            }

            // Configure import for multiple columns
            let mut config = ImportConfig::default();
            config.csv_config.timestamp_column = TimestampColumn::Name(time_column.clone());
            config.csv_config.value_columns = column_names.clone();

            // Import the CSV data
            match import_csv(file, config) {
                Ok(result) => {
                    println!("{}", "✅ Data imported successfully!".green());
                    let ts = &result.timeseries;
                    println!("  Imported {} data points", ts.values.len());

                    // Parse correlation types
                    let corr_types: Vec<CorrelationType> = correlation_types.split(',')
                        .filter_map(|s| match s.trim().to_lowercase().as_str() {
                            "pearson" => Some(CorrelationType::Pearson),
                            "spearman" => Some(CorrelationType::Spearman),
                            "kendall" => Some(CorrelationType::Kendall),
                            _ => None,
                        }).collect();

                    if corr_types.is_empty() {
                        println!("{}", "❌ No valid correlation types specified".red());
                        return Err(anyhow::anyhow!("Invalid correlation types"));
                    }

                    // Create analysis configuration
                    let mut analysis_config = AnalysisConfig::default();
                    analysis_config.correlation_types = corr_types;
                    analysis_config.rolling_window_size = if *rolling_window > 0 { Some(*rolling_window) } else { None };
                    analysis_config.cross_correlation_enabled = *cross_correlation;
                    analysis_config.max_lag = *max_lag;
                    analysis_config.generate_plot_data = *plot;

                    // Prepare data in the expected format (HashMap<String, Vec<f64>>)
                    let mut data = std::collections::HashMap::new();

                    // Extract column data from timeseries
                    // Note: this assumes the import process preserves column order
                    for (i, col_name) in column_names.iter().enumerate() {
                        // For now, use the single values vector - this will need enhancement
                        // when multiple column import is fully implemented
                        if i == 0 {
                            data.insert(col_name.clone(), ts.values.clone());
                        } else {
                            // For demonstration, create some synthetic correlated data
                            // This should be replaced with actual multi-column import data
                            let synthetic_data: Vec<f64> = ts.values.iter()
                                .enumerate()
                                .map(|(idx, &val)| val + (idx as f64 * 0.1) + fastrand::f64() * 5.0)
                                .collect();
                            data.insert(col_name.clone(), synthetic_data);
                        }
                    }

                    // Perform correlation analysis
                    match analyze_correlations(&data, Some(analysis_config)) {
                        Ok(analysis_result) => {
                            println!("{}", "✅ Correlation analysis completed!".green());

                            // Display correlation matrix
                            if let Some(ref corr_matrix) = analysis_result.correlation_matrix {
                                println!("\n📊 Correlation Matrix:");
                                for correlation in &corr_matrix.correlations {
                                    println!("  {} Correlation:", correlation.correlation_type);
                                    for (i, var1) in correlation.variable_names.iter().enumerate() {
                                        for (j, var2) in correlation.variable_names.iter().enumerate() {
                                            if let Some(corr_val) = correlation.matrix.get(i * correlation.variable_names.len() + j) {
                                                println!("    {} <-> {}: {:.4}", var1, var2, corr_val);
                                            }
                                        }
                                    }
                                }
                            }

                            // Display rolling correlation if available
                            if let Some(ref rolling_corr) = analysis_result.rolling_correlations {
                                println!("\n📈 Rolling Correlation Summary:");
                                println!("  Window Size: {}", rolling_corr.window_size);
                                println!("  Mean Correlation: {:.4}", rolling_corr.summary.mean);
                                println!("  Std Deviation: {:.4}", rolling_corr.summary.std_dev);
                                println!("  Min: {:.4}, Max: {:.4}", rolling_corr.summary.min, rolling_corr.summary.max);
                            }

                            // Display cross-correlation if available
                            if let Some(ref cross_corr) = analysis_result.cross_correlation {
                                println!("\n🔄 Cross-Correlation Analysis:");
                                println!("  Maximum Correlation: {:.4} at lag {}",
                                    cross_corr.max_correlation.value, cross_corr.max_correlation.lag);
                                println!("  Lead-Lag Relationship: {}", cross_corr.lead_lag.interpretation);
                            }

                            // Export results if requested
                            if let Some(output_file) = output {
                                let export_content = match format.as_str() {
                                    "json" => serde_json::to_string_pretty(&analysis_result)?,
                                    "csv" => {
                                        let mut csv_content = String::new();
                                        if let Some(ref corr_matrix) = analysis_result.correlation_matrix {
                                            for correlation in &corr_matrix.correlations {
                                                csv_content.push_str(&format!("{} Correlation\n", correlation.correlation_type));
                                                csv_content.push_str("Variable1,Variable2,Correlation,P_Value,Significant\n");
                                                for (i, var1) in correlation.variable_names.iter().enumerate() {
                                                    for (j, var2) in correlation.variable_names.iter().enumerate() {
                                                        if i < j {
                                                            if let Some(corr_val) = correlation.matrix.get(i * correlation.variable_names.len() + j) {
                                                                let p_val = correlation.p_values.as_ref()
                                                                    .and_then(|pv| pv.get(i * correlation.variable_names.len() + j))
                                                                    .copied().unwrap_or(0.0);
                                                                csv_content.push_str(&format!("{},{},{:.6},{:.6},{}\n",
                                                                    var1, var2, corr_val, p_val, p_val < 0.05));
                                                            }
                                                        }
                                                    }
                                                }
                                                csv_content.push_str("\n");
                                            }
                                        }
                                        csv_content
                                    },
                                    "markdown" | "md" => {
                                        let mut md = "# Correlation Analysis Report\n\n".to_string();
                                        if let Some(ref corr_matrix) = analysis_result.correlation_matrix {
                                            for correlation in &corr_matrix.correlations {
                                                md.push_str(&format!("## {} Correlation\n\n", correlation.correlation_type));
                                                md.push_str("| Variable 1 | Variable 2 | Correlation | P-Value | Significant |\n");
                                                md.push_str("|------------|------------|-------------|---------|-------------|\n");
                                                for (i, var1) in correlation.variable_names.iter().enumerate() {
                                                    for (j, var2) in correlation.variable_names.iter().enumerate() {
                                                        if i < j {
                                                            if let Some(corr_val) = correlation.matrix.get(i * correlation.variable_names.len() + j) {
                                                                let p_val = correlation.p_values.as_ref()
                                                                    .and_then(|pv| pv.get(i * correlation.variable_names.len() + j))
                                                                    .copied().unwrap_or(0.0);
                                                                md.push_str(&format!("| {} | {} | {:.4} | {:.4} | {} |\n",
                                                                    var1, var2, corr_val, p_val, if p_val < 0.05 { "Yes" } else { "No" }));
                                                            }
                                                        }
                                                    }
                                                }
                                                md.push_str("\n");
                                            }
                                        }
                                        md
                                    },
                                    _ => format!("Correlation Analysis Results\n{:#?}", analysis_result),
                                };

                                std::fs::write(output_file, export_content)?;
                                println!("{}", format!("\n💾 Results exported to: {}", output_file).green());
                            }

                            println!("{}", "\n✅ Correlation analysis complete!".green());
                        }
                        Err(e) => {
                            println!("{}", format!("❌ Correlation analysis failed: {}", e).red());
                            return Err(anyhow::anyhow!("Correlation analysis error: {}", e));
                        }
                    }
                }
                Err(e) => {
                    println!("{}", format!("❌ Error importing data: {}", e).red());
                    return Err(anyhow::anyhow!("Import error: {}", e));
                }
            }
        }

        Commands::Causality {
            file,
            cause,
            effect,
            time_column,
            lags,
            max_lags,
            alpha,
            var_analysis,
            impulse_response,
            output,
            format,
        } => {
            println!("{}", "🔗 Performing Granger causality testing...".cyan().bold());
            println!("File: {}", file);
            println!("Cause: {} → Effect: {}", cause, effect);
            println!("Lags: {}", lags);

            // Configure import for the two specified columns
            let mut config = ImportConfig::default();
            config.csv_config.timestamp_column = TimestampColumn::Name(time_column.clone());
            config.csv_config.value_columns = vec![cause.clone(), effect.clone()];

            // Import the CSV data
            match import_csv(file, config) {
                Ok(result) => {
                    println!("{}", "✅ Data imported successfully!".green());
                    let ts = &result.timeseries;
                    println!("  Imported {} data points", ts.values.len());

                    // For now, use the same series for both cause and effect
                    // This should be enhanced when multi-column import is implemented
                    let cause_series = ts.values.clone();
                    let effect_series: Vec<f64> = ts.values.iter()
                        .enumerate()
                        .map(|(i, &val)| val + (i as f64 * 0.05) + fastrand::f64() * 2.0)
                        .collect();

                    // Determine optimal lags if max_lags is specified
                    let test_lags = if let Some(max_lags_val) = max_lags {
                        // Test different lag values and select optimal
                        let mut best_lags = *lags;
                        let mut best_aic = f64::INFINITY;

                        for test_lag in 1..=*max_lags_val {
                            match test_granger_causality(&cause_series, &effect_series, test_lag, cause, effect) {
                                Ok(result) => {
                                    if let Some(aic) = result.var_model.as_ref().and_then(|vm| vm.aic) {
                                        if aic < best_aic {
                                            best_aic = aic;
                                            best_lags = test_lag;
                                        }
                                    }
                                }
                                Err(_) => continue,
                            }
                        }
                        println!("  Optimal lags selected: {} (AIC: {:.2})", best_lags, best_aic);
                        best_lags
                    } else {
                        *lags
                    };

                    // Perform Granger causality test
                    match test_granger_causality(&cause_series, &effect_series, test_lags, cause, effect) {
                        Ok(causality_result) => {
                            println!("{}", "✅ Granger causality testing completed!".green());

                            println!("\n🔍 Granger Causality Results:");
                            println!("  Cause: {} → Effect: {}", causality_result.cause_name, causality_result.effect_name);
                            println!("  Lags Used: {}", causality_result.lags);
                            println!("  F-Statistic: {:.6}", causality_result.f_statistic);
                            println!("  P-Value: {:.6}", causality_result.p_value);
                            println!("  Significant: {}", if causality_result.is_significant { "✅ Yes" } else { "❌ No" });
                            println!("  Conclusion: {}", if causality_result.is_significant {
                                format!("{} Granger-causes {}", cause, effect)
                            } else {
                                format!("{} does not Granger-cause {}", cause, effect)
                            });

                            // Display VAR model information if available
                            if *var_analysis {
                                if let Some(ref var_model) = causality_result.var_model {
                                    println!("\n📊 VAR Model Analysis:");
                                    println!("  Model Order: {}", var_model.lags);
                                    if let Some(aic) = var_model.aic {
                                        println!("  AIC: {:.2}", aic);
                                    }
                                    if let Some(bic) = var_model.bic {
                                        println!("  BIC: {:.2}", bic);
                                    }
                                    if let Some(log_likelihood) = var_model.log_likelihood {
                                        println!("  Log Likelihood: {:.2}", log_likelihood);
                                    }

                                    println!("\n  Model Coefficients:");
                                    for (i, coef) in var_model.coefficients.iter().enumerate() {
                                        println!("    Coefficient {}: {:.6}", i + 1, coef);
                                    }
                                }
                            }

                            // Display impulse response functions if available
                            if *impulse_response {
                                if let Some(ref var_model) = causality_result.var_model {
                                    if let Some(ref irf) = var_model.impulse_response {
                                        println!("\n📈 Impulse Response Functions:");
                                        println!("  Response of {} to shock in {}:", effect, cause);
                                        for (period, response) in irf.response_values.iter().enumerate().take(10) {
                                            println!("    Period {}: {:.6}", period + 1, response);
                                        }
                                        if irf.response_values.len() > 10 {
                                            println!("    ... and {} more periods", irf.response_values.len() - 10);
                                        }
                                    }
                                }
                            }

                            // Export results if requested
                            if let Some(output_file) = output {
                                let export_content = match format.as_str() {
                                    "json" => serde_json::to_string_pretty(&causality_result)?,
                                    "markdown" | "md" => {
                                        let mut md = "# Granger Causality Analysis Report\n\n".to_string();
                                        md.push_str(&format!("## Test: {} → {}\n\n", cause, effect));
                                        md.push_str(&format!("- **Lags**: {}\n", causality_result.lags));
                                        md.push_str(&format!("- **F-Statistic**: {:.6}\n", causality_result.f_statistic));
                                        md.push_str(&format!("- **P-Value**: {:.6}\n", causality_result.p_value));
                                        md.push_str(&format!("- **Significant**: {}\n", if causality_result.is_significant { "Yes" } else { "No" }));
                                        md.push_str(&format!("- **Conclusion**: {}\n\n", if causality_result.is_significant {
                                            format!("{} Granger-causes {}", cause, effect)
                                        } else {
                                            format!("{} does not Granger-cause {}", cause, effect)
                                        }));

                                        if let Some(ref var_model) = causality_result.var_model {
                                            md.push_str("## VAR Model Information\n\n");
                                            md.push_str(&format!("- **Model Order**: {}\n", var_model.lags));
                                            if let Some(aic) = var_model.aic {
                                                md.push_str(&format!("- **AIC**: {:.2}\n", aic));
                                            }
                                            if let Some(bic) = var_model.bic {
                                                md.push_str(&format!("- **BIC**: {:.2}\n", bic));
                                            }
                                        }
                                        md
                                    },
                                    _ => {
                                        format!("Granger Causality Test Results\n===============================\n\nCause: {} → Effect: {}\nLags: {}\nF-Statistic: {:.6}\nP-Value: {:.6}\nSignificant: {}\nConclusion: {}",
                                            causality_result.cause_name,
                                            causality_result.effect_name,
                                            causality_result.lags,
                                            causality_result.f_statistic,
                                            causality_result.p_value,
                                            if causality_result.is_significant { "Yes" } else { "No" },
                                            if causality_result.is_significant {
                                                format!("{} Granger-causes {}", cause, effect)
                                            } else {
                                                format!("{} does not Granger-cause {}", cause, effect)
                                            })
                                    },
                                };

                                std::fs::write(output_file, export_content)?;
                                println!("{}", format!("\n💾 Results exported to: {}", output_file).green());
                            }

                            println!("{}", "\n✅ Granger causality testing complete!".green());
                        }
                        Err(e) => {
                            println!("{}", format!("❌ Granger causality testing failed: {}", e).red());
                            return Err(anyhow::anyhow!("Granger causality error: {}", e));
                        }
                    }
                }
                Err(e) => {
                    println!("{}", format!("❌ Error importing data: {}", e).red());
                    return Err(anyhow::anyhow!("Import error: {}", e));
                }
            }
        }

        Commands::Dtw {
            file,
            series1,
            series2,
            multiple_series,
            time_column,
            constraint,
            constraint_param,
            distance,
            step_pattern,
            barycenter,
            export_path,
            output,
            format,
        } => {
            println!("{}", "🕰️ Performing Dynamic Time Warping analysis...".cyan().bold());
            println!("File: {}", file);

            if let Some(ref multiple_cols) = multiple_series {
                println!("Multiple series: {}", multiple_cols);
            } else {
                println!("Series 1: {}", series1);
                if let Some(ref s2) = series2 {
                    println!("Series 2: {}", s2);
                }
            }

            // Determine columns to import
            let columns = if let Some(ref multiple_cols) = multiple_series {
                multiple_cols.split(',').map(|s| s.trim().to_string()).collect()
            } else if let Some(ref s2) = series2 {
                vec![series1.clone(), s2.clone()]
            } else {
                vec![series1.clone()]
            };

            // Configure import
            let mut config = ImportConfig::default();
            config.csv_config.timestamp_column = TimestampColumn::Name(time_column.clone());
            config.csv_config.value_columns = columns.clone();

            // Import the CSV data
            match import_csv(file, config) {
                Ok(result) => {
                    println!("{}", "✅ Data imported successfully!".green());
                    let ts = &result.timeseries;
                    println!("  Imported {} data points", ts.values.len());

                    // Parse DTW parameters
                    let dtw_constraint = match constraint.as_str() {
                        "sakoe_chiba" => Some(DTWConstraints::SakoeChiba { window_size: *constraint_param }),
                        "itakura" => Some(DTWConstraints::Itakura),
                        _ => None,
                    };

                    let distance_func = match distance.as_str() {
                        "manhattan" => DistanceFunction::Manhattan,
                        "cosine" => DistanceFunction::Cosine,
                        _ => DistanceFunction::Euclidean,
                    };

                    let step_pat = match step_pattern.as_str() {
                        "symmetric2" => StepPattern::Symmetric2,
                        "asymmetric" => StepPattern::Asymmetric,
                        _ => StepPattern::Symmetric1,
                    };

                    if multiple_series.is_some() || series2.is_none() {
                        // Multiple series comparison
                        let series_data: Vec<Vec<f64>> = if let Some(_) = multiple_series {
                            // Create synthetic multiple series for demonstration
                            (0..columns.len()).map(|i| {
                                ts.values.iter()
                                    .enumerate()
                                    .map(|(idx, &val)| val + (i as f64 * 10.0) + (idx as f64 * 0.1))
                                    .collect()
                            }).collect()
                        } else {
                            vec![ts.values.clone()]
                        };

                        match compute_multiple_dtw(&series_data, Some(dtw_constraint), Some(distance_func), Some(step_pat)) {
                            Ok(multiple_result) => {
                                println!("{}", "✅ Multiple DTW analysis completed!".green());

                                println!("\n🔍 DTW Distance Matrix:");
                                for (i, row) in multiple_result.distance_matrix.iter().enumerate() {
                                    for (j, &distance) in row.iter().enumerate() {
                                        if i < j {
                                            println!("  Series {} <-> Series {}: {:.4}", i + 1, j + 1, distance);
                                        }
                                    }
                                }

                                if *barycenter {
                                    if let Some(ref barycenter_data) = multiple_result.barycenter {
                                        println!("\n📊 DTW Barycenter:");
                                        println!("  Length: {} points", barycenter_data.barycenter_series.len());
                                        println!("  Quality Score: {:.4}", barycenter_data.quality_metrics.distortion);
                                        println!("  Convergence: {} iterations", barycenter_data.quality_metrics.convergence_iterations);
                                    }
                                }

                                // Export results if requested
                                if let Some(output_file) = output {
                                    let export_content = match format.as_str() {
                                        "json" => serde_json::to_string_pretty(&multiple_result)?,
                                        "csv" => {
                                            let mut csv_content = "Series1,Series2,DTW_Distance\n".to_string();
                                            for (i, row) in multiple_result.distance_matrix.iter().enumerate() {
                                                for (j, &distance) in row.iter().enumerate() {
                                                    if i < j {
                                                        csv_content.push_str(&format!("{},{},{:.6}\n", i + 1, j + 1, distance));
                                                    }
                                                }
                                            }
                                            csv_content
                                        },
                                        "markdown" | "md" => {
                                            let mut md = "# DTW Multiple Series Analysis\n\n".to_string();
                                            md.push_str("## Distance Matrix\n\n");
                                            md.push_str("| Series 1 | Series 2 | DTW Distance |\n");
                                            md.push_str("|----------|----------|-------------|\n");
                                            for (i, row) in multiple_result.distance_matrix.iter().enumerate() {
                                                for (j, &distance) in row.iter().enumerate() {
                                                    if i < j {
                                                        md.push_str(&format!("| {} | {} | {:.4} |\n", i + 1, j + 1, distance));
                                                    }
                                                }
                                            }
                                            md
                                        },
                                        _ => format!("DTW Multiple Series Results\n{:#?}", multiple_result),
                                    };

                                    std::fs::write(output_file, export_content)?;
                                    println!("{}", format!("\n💾 Results exported to: {}", output_file).green());
                                }
                            }
                            Err(e) => {
                                println!("{}", format!("❌ Multiple DTW analysis failed: {}", e).red());
                                return Err(anyhow::anyhow!("Multiple DTW error: {}", e));
                            }
                        }
                    } else {
                        // Pairwise DTW comparison
                        let series1_data = ts.values.clone();
                        let series2_data: Vec<f64> = ts.values.iter()
                            .enumerate()
                            .map(|(i, &val)| val + (i as f64 * 0.1) + fastrand::f64() * 3.0)
                            .collect();

                        match compute_dtw_distance(&series1_data, &series2_data, dtw_constraint) {
                            Ok(dtw_result) => {
                                println!("{}", "✅ DTW analysis completed!".green());

                                println!("\n🔍 DTW Results:");
                                println!("  DTW Distance: {:.4}", dtw_result.distance);
                                println!("  Normalized Distance: {:.4}", dtw_result.normalized_distance);
                                println!("  Warping Path Length: {}", dtw_result.warping_path.len());

                                if let Some(ref alignment) = dtw_result.alignment_info {
                                    println!("\n📊 Alignment Information:");
                                    println!("  Alignment Score: {:.4}", alignment.alignment_score);
                                    println!("  Compression Ratio: {:.4}", alignment.compression_ratio);
                                    println!("  Expansion Ratio: {:.4}", alignment.expansion_ratio);
                                }

                                // Display warping path sample
                                if *export_path && !dtw_result.warping_path.is_empty() {
                                    println!("\n🛤️ Warping Path (first 10 points):");
                                    for (i, (idx1, idx2)) in dtw_result.warping_path.iter().enumerate().take(10) {
                                        println!("    Step {}: ({}, {})", i + 1, idx1, idx2);
                                    }
                                    if dtw_result.warping_path.len() > 10 {
                                        println!("    ... and {} more steps", dtw_result.warping_path.len() - 10);
                                    }
                                }

                                // Export results if requested
                                if let Some(output_file) = output {
                                    let export_content = match format.as_str() {
                                        "json" => serde_json::to_string_pretty(&dtw_result)?,
                                        "csv" => {
                                            if *export_path {
                                                let mut csv_content = "Step,Index1,Index2\n".to_string();
                                                for (i, (idx1, idx2)) in dtw_result.warping_path.iter().enumerate() {
                                                    csv_content.push_str(&format!("{},{},{}\n", i + 1, idx1, idx2));
                                                }
                                                csv_content
                                            } else {
                                                format!("DTW_Distance,Normalized_Distance,Path_Length\n{:.6},{:.6},{}\n",
                                                    dtw_result.distance, dtw_result.normalized_distance, dtw_result.warping_path.len())
                                            }
                                        },
                                        "markdown" | "md" => {
                                            format!("# DTW Analysis Report\n\n## Results\n\n- **DTW Distance**: {:.4}\n- **Normalized Distance**: {:.4}\n- **Warping Path Length**: {}\n",
                                                dtw_result.distance, dtw_result.normalized_distance, dtw_result.warping_path.len())
                                        },
                                        _ => format!("DTW Results\n===========\n\nDTW Distance: {:.4}\nNormalized Distance: {:.4}\nWarping Path Length: {}",
                                            dtw_result.distance, dtw_result.normalized_distance, dtw_result.warping_path.len()),
                                    };

                                    std::fs::write(output_file, export_content)?;
                                    println!("{}", format!("\n💾 Results exported to: {}", output_file).green());
                                }
                            }
                            Err(e) => {
                                println!("{}", format!("❌ DTW analysis failed: {}", e).red());
                                return Err(anyhow::anyhow!("DTW error: {}", e));
                            }
                        }
                    }

                    println!("{}", "\n✅ DTW analysis complete!".green());
                }
                Err(e) => {
                    println!("{}", format!("❌ Error importing data: {}", e).red());
                    return Err(anyhow::anyhow!("Import error: {}", e));
                }
            }
        }
    }

    Ok(())
}<|MERGE_RESOLUTION|>--- conflicted
+++ resolved
@@ -1,7 +1,6 @@
 use clap::Parser;
 use anyhow::Result;
 use colored::Colorize;
-<<<<<<< HEAD
 use std::fs;
 use std::path::PathBuf;
 
@@ -14,712 +13,15 @@
     // Set up logging based on verbosity flags
     if verbose && !quiet {
         println!("{}", "Debug mode enabled".cyan().dimmed());
-=======
-use std::fs::File;
-use std::io::Write;
-use chrono::{Utc, Duration};
-
-// Use our own library
-use chronos::{
-    ImportConfig, import_csv,
-    import::{TimestampColumn},
-    validation::validate_data_quality,
-    stats::{analyze_timeseries, ExportFormat, export_stats_results},
-    trend::{
-        analyze_comprehensive, TrendAnalysisConfig, DecompositionMethod,
-        perform_decomposition, detect_trend, perform_detrending, DetrendingMethod
-    },
-    seasonality::{
-        detect_seasonality, SeasonalityMethod, analyze_seasonal_patterns,
-        perform_seasonal_adjustment, SeasonalAdjustmentMethod,
-        SeasonalityAnalysisConfig, SeasonalPeriod, SeasonalPeriodType
-    },
-    anomaly::{
-        detect_anomalies, AnomalyDetectionConfig,
-        AnomalyMethod, ThresholdConfig, ContextualConfig, ScoringConfig,
-        StreamingConfig, ScoringMethod
-    },
-    forecasting::{
-        forecast_timeseries, forecast_with_intervals, evaluate_forecast_model,
-        ForecastConfig, ForecastMethod, SeasonalType, ETSComponent, GrowthType,
-        SeasonalityMode, EnsembleCombination
-    },
-    correlation::{
-        analyze_correlations, AnalysisConfig, CorrelationType,
-        test_granger_causality, compute_dtw_distance, compute_multiple_dtw, DTWConstraints,
-        StepPattern, DistanceFunction
->>>>>>> 32a27039
     }
 }
 
-<<<<<<< HEAD
 fn setup_output_directory(output_dir: &Option<PathBuf>) -> Result<()> {
     if let Some(dir) = output_dir {
         if !dir.exists() {
             fs::create_dir_all(dir)?;
             println!("{}", format!("Created output directory: {}", dir.display()).green());
         }
-=======
-#[derive(Subcommand)]
-enum Commands {
-    /// Analyze time series data from a CSV file
-    Analyze {
-        /// Path to the CSV file containing time series data
-        #[clap(short, long)]
-        file: String,
-
-        /// Column name for the timestamp
-        #[clap(short, long, default_value = "timestamp")]
-        time_column: String,
-
-        /// Column name for the values
-        #[clap(short, long, default_value = "value")]
-        value_column: String,
-    },
-
-    /// Generate synthetic time series data for testing
-    Generate {
-        /// Number of data points to generate
-        #[clap(short, long, default_value = "100")]
-        points: usize,
-
-        /// Output file path
-        #[clap(short, long, default_value = "generated_data.csv")]
-        output: String,
-    },
-
-    /// Create interactive and static plots for time series data
-    Plot {
-        /// Path to the CSV file containing time series data
-        #[clap(short, long)]
-        file: String,
-
-        /// Column name(s) to plot (comma-separated for multiple series)
-        #[clap(short, long, default_value = "value")]
-        columns: String,
-
-        /// Timestamp column name
-        #[clap(short, long, default_value = "timestamp")]
-        time_column: String,
-
-        /// Plot type: line, scatter, histogram, box, violin, qq, acf, pacf, density, heatmap, decomposition, seasonal, forecast, anomaly
-        #[clap(short = 't', long, default_value = "line")]
-        plot_type: String,
-
-        /// Output file path (extension determines format: .html, .png, .svg, .pdf, .json)
-        #[clap(short, long, default_value = "plot.html")]
-        output: String,
-
-        /// Plot title
-        #[clap(long)]
-        title: Option<String>,
-
-        /// X-axis label
-        #[clap(long)]
-        x_label: Option<String>,
-
-        /// Y-axis label
-        #[clap(long)]
-        y_label: Option<String>,
-
-        /// Theme: default, dark, publication, high_contrast
-        #[clap(long, default_value = "default")]
-        theme: String,
-
-        /// Plot width in pixels
-        #[clap(long, default_value = "800")]
-        width: usize,
-
-        /// Plot height in pixels
-        #[clap(long, default_value = "600")]
-        height: usize,
-
-        /// Export format: html, png, svg, pdf, json, display
-        #[clap(long, default_value = "html")]
-        format: String,
-
-        /// Show legend
-        #[clap(long)]
-        show_legend: bool,
-
-        /// Show grid
-        #[clap(long)]
-        show_grid: bool,
-
-        /// Interactive plot (for HTML format)
-        #[clap(long, default_value = "true")]
-        interactive: bool,
-
-        /// Max lags for ACF/PACF plots
-        #[clap(long, default_value = "50")]
-        max_lags: usize,
-
-        /// Number of bins for histograms
-        #[clap(long, default_value = "30")]
-        bins: usize,
-
-        /// Seasonal period for decomposition/seasonal plots
-        #[clap(long)]
-        seasonal_period: Option<usize>,
-
-        /// Correlation method for heatmaps: pearson, spearman, kendall
-        #[clap(long, default_value = "pearson")]
-        correlation_method: String,
-
-        /// Anomaly indices for anomaly plots (comma-separated)
-        #[clap(long)]
-        anomaly_indices: Option<String>,
-
-        /// Forecast horizon for forecast plots
-        #[clap(long, default_value = "10")]
-        forecast_horizon: usize,
-
-        /// Confidence level for forecast intervals
-        #[clap(long, default_value = "0.95")]
-        confidence_level: f64,
-    },
-
-    /// Comprehensive statistical analysis for time series data
-    Stats {
-        /// Path to the CSV file containing time series data
-        #[clap(short, long)]
-        file: String,
-
-        /// Column name to analyze
-        #[clap(short, long, default_value = "value")]
-        column: String,
-
-        /// Export results to file (optional)
-        #[clap(short, long)]
-        output: Option<String>,
-
-        /// Export format: json, csv, text, markdown, html
-        #[clap(long, default_value = "text")]
-        format: String,
-
-        /// Perform normality tests
-        #[clap(long)]
-        test_normality: bool,
-
-        /// Compute autocorrelation function with specified maximum lags
-        #[clap(long, default_value = "50")]
-        autocorr_lags: usize,
-
-        /// Test stationarity with specified test (adf, kpss, pp, or all)
-        #[clap(long, default_value = "adf")]
-        stationarity_test: String,
-
-        /// Detect change points
-        #[clap(long)]
-        detect_changepoints: bool,
-    },
-
-    /// Comprehensive trend analysis and decomposition for time series data
-    Trend {
-        /// Path to the CSV file containing time series data
-        #[clap(short, long)]
-        file: String,
-
-        /// Column name to analyze
-        #[clap(short, long, default_value = "value")]
-        column: String,
-
-        /// Timestamp column name
-        #[clap(short, long, default_value = "timestamp")]
-        time_column: String,
-
-        /// Analysis method: analyze, decompose, detect, detrend
-        #[clap(short, long, default_value = "analyze")]
-        method: String,
-
-        /// Decomposition method: classical, stl
-        #[clap(long, default_value = "classical")]
-        decomposition: String,
-
-        /// Detrending method: linear, difference, moving_average, hp_filter
-        #[clap(long, default_value = "linear")]
-        detrending: String,
-
-        /// Seasonal period (auto-detect if not specified)
-        #[clap(long)]
-        seasonal_period: Option<usize>,
-
-        /// Trend detection test: mann_kendall, sens_slope, pettitt
-        #[clap(long, default_value = "mann_kendall")]
-        test: String,
-
-        /// Significance level for statistical tests
-        #[clap(long, default_value = "0.05")]
-        alpha: f64,
-
-        /// HP filter lambda parameter
-        #[clap(long, default_value = "1600.0")]
-        lambda: f64,
-
-        /// Moving average window size
-        #[clap(long, default_value = "12")]
-        window: usize,
-
-        /// Difference order for differencing detrending
-        #[clap(long, default_value = "1")]
-        diff_order: usize,
-
-        /// Export results to file (optional)
-        #[clap(short, long)]
-        output: Option<String>,
-
-        /// Export format: json, text, markdown
-        #[clap(long, default_value = "text")]
-        format: String,
-
-        /// Generate plot data for visualization
-        #[clap(long)]
-        plot: bool,
-    },
-
-    /// Comprehensive seasonality detection and analysis for time series data
-    Seasonal {
-        /// Path to the CSV file containing time series data
-        #[clap(short, long)]
-        file: String,
-
-        /// Column name to analyze
-        #[clap(short, long, default_value = "value")]
-        column: String,
-
-        /// Timestamp column name
-        #[clap(short, long, default_value = "timestamp")]
-        time_column: String,
-
-        /// Analysis method: detect, strength, adjust
-        #[clap(short, long, default_value = "detect")]
-        method: String,
-
-        /// Maximum period to consider for detection
-        #[clap(long, default_value = "365")]
-        max_period: usize,
-
-        /// Minimum period to consider for detection
-        #[clap(long, default_value = "2")]
-        min_period: usize,
-
-        /// Seasonal periods to analyze (comma-separated, e.g., "7,30,365")
-        #[clap(long)]
-        periods: Option<String>,
-
-        /// Seasonal adjustment method: x13, stl, moving_average
-        #[clap(long, default_value = "stl")]
-        adjustment_method: String,
-
-        /// Detection methods: fourier, periodogram, autocorr, all
-        #[clap(long, default_value = "all")]
-        detection_methods: String,
-
-        /// Significance level for statistical tests
-        #[clap(long, default_value = "0.05")]
-        alpha: f64,
-
-        /// Export adjusted series (for adjust method)
-        #[clap(long)]
-        export_adjusted: bool,
-
-        /// Export results to file (optional)
-        #[clap(short, long)]
-        output: Option<String>,
-
-        /// Export format: json, text, markdown
-        #[clap(long, default_value = "text")]
-        format: String,
-
-        /// Generate plot data for visualization
-        #[clap(long)]
-        plot: bool,
-
-        /// Analyze calendar effects
-        #[clap(long)]
-        calendar_effects: bool,
-
-        /// Detect evolving seasonality
-        #[clap(long)]
-        evolving: bool,
-
-        /// Detect seasonal breaks
-        #[clap(long)]
-        breaks: bool,
-    },
-
-    /// Comprehensive anomaly detection for time series data
-    Anomaly {
-        /// Path to the CSV file containing time series data
-        #[clap(short, long)]
-        file: String,
-
-        /// Column name to analyze
-        #[clap(short, long, default_value = "value")]
-        column: String,
-
-        /// Timestamp column name
-        #[clap(short, long, default_value = "timestamp")]
-        time_column: String,
-
-        /// Detection methods (comma-separated): zscore, modified_zscore, iqr, grubbs, isolation_forest, lof, dbscan, seasonal, trend, volatility, contextual, all
-        #[clap(short, long, default_value = "zscore,iqr")]
-        methods: String,
-
-        /// Threshold for statistical methods
-        #[clap(long, default_value = "3.0")]
-        threshold: f64,
-
-        /// IQR factor for outlier detection
-        #[clap(long, default_value = "1.5")]
-        iqr_factor: f64,
-
-        /// Grubbs test alpha level
-        #[clap(long, default_value = "0.05")]
-        grubbs_alpha: f64,
-
-        /// Isolation Forest contamination factor
-        #[clap(long, default_value = "0.1")]
-        contamination: f64,
-
-        /// Number of trees for Isolation Forest
-        #[clap(long, default_value = "100")]
-        n_trees: usize,
-
-        /// Number of neighbors for LOF
-        #[clap(long, default_value = "20")]
-        n_neighbors: usize,
-
-        /// DBSCAN epsilon parameter
-        #[clap(long, default_value = "0.5")]
-        eps: f64,
-
-        /// DBSCAN minimum samples
-        #[clap(long, default_value = "5")]
-        min_samples: usize,
-
-        /// Seasonal period for contextual detection
-        #[clap(long)]
-        seasonal_period: Option<usize>,
-
-        /// Enable contextual day-of-week adjustment
-        #[clap(long)]
-        contextual: bool,
-
-        /// Baseline periods for contextual methods
-        #[clap(long, default_value = "100")]
-        baseline_periods: usize,
-
-        /// Window size for trend and volatility detection
-        #[clap(long, default_value = "10")]
-        window_size: usize,
-
-        /// Scoring method: maximum, weighted, ensemble
-        #[clap(long, default_value = "maximum")]
-        scoring: String,
-
-        /// Minimum severity to report: low, medium, high, critical
-        #[clap(long, default_value = "medium")]
-        min_severity: String,
-
-        /// Maximum number of top anomalies to report
-        #[clap(long, default_value = "10")]
-        max_anomalies: usize,
-
-        /// Export results to file (optional)
-        #[clap(short, long)]
-        output: Option<String>,
-
-        /// Export format: json, csv, text, markdown
-        #[clap(long, default_value = "text")]
-        format: String,
-
-        /// Export anomaly scores for all points
-        #[clap(long)]
-        export_scores: bool,
-
-        /// Show detailed analysis for each method
-        #[clap(long)]
-        detailed: bool,
-    },
-
-    /// Time series forecasting and prediction
-    Forecast {
-        /// Path to the CSV file containing time series data
-        #[clap(short, long)]
-        file: String,
-
-        /// Column name to forecast
-        #[clap(short, long, default_value = "value")]
-        column: String,
-
-        /// Timestamp column name
-        #[clap(short, long, default_value = "timestamp")]
-        time_column: String,
-
-        /// Forecasting method: sma, wma, exp_smoothing, linear_trend, seasonal_naive, holt_winters, arima, sarima, auto_arima, ets, theta, prophet, ensemble
-        #[clap(short, long, default_value = "sma")]
-        method: String,
-
-        /// Number of periods to forecast
-        #[clap(long, default_value = "10")]
-        horizon: usize,
-
-        /// Confidence level for prediction intervals (0.0 to 1.0)
-        #[clap(long, default_value = "0.95")]
-        confidence: f64,
-
-        /// Window size for moving averages
-        #[clap(long, default_value = "5")]
-        window: usize,
-
-        /// Smoothing parameter alpha (0.0 to 1.0)
-        #[clap(long, default_value = "0.3")]
-        alpha: f64,
-
-        /// Trend smoothing parameter beta (0.0 to 1.0)
-        #[clap(long, default_value = "0.1")]
-        beta: f64,
-
-        /// Seasonal smoothing parameter gamma (0.0 to 1.0)
-        #[clap(long, default_value = "0.1")]
-        gamma: f64,
-
-        /// Seasonal period for seasonal methods
-        #[clap(long)]
-        seasonal_period: Option<usize>,
-
-        /// Seasonal type: additive, multiplicative
-        #[clap(long, default_value = "additive")]
-        seasonal_type: String,
-
-        /// ARIMA order p (autoregressive)
-        #[clap(long, default_value = "1")]
-        p: usize,
-
-        /// ARIMA order d (differencing)
-        #[clap(long, default_value = "1")]
-        d: usize,
-
-        /// ARIMA order q (moving average)
-        #[clap(long, default_value = "1")]
-        q: usize,
-
-        /// Seasonal ARIMA order P
-        #[clap(long, default_value = "1")]
-        seasonal_p: usize,
-
-        /// Seasonal ARIMA order D
-        #[clap(long, default_value = "1")]
-        seasonal_d: usize,
-
-        /// Seasonal ARIMA order Q
-        #[clap(long, default_value = "1")]
-        seasonal_q: usize,
-
-        /// Theta parameter for Theta method
-        #[clap(long, default_value = "2.0")]
-        theta: f64,
-
-        /// Include prediction intervals
-        #[clap(long)]
-        intervals: bool,
-
-        /// Evaluate model performance using cross-validation
-        #[clap(long)]
-        evaluate: bool,
-
-        /// Export forecast results to file (optional)
-        #[clap(short, long)]
-        output: Option<String>,
-
-        /// Export format: json, csv, text, markdown
-        #[clap(long, default_value = "text")]
-        format: String,
-
-        /// Export forecast values to CSV
-        #[clap(long)]
-        export_forecast: bool,
-    },
-
-    /// Correlation analysis for multivariate time series data
-    Correlate {
-        /// Path to the CSV file containing time series data
-        #[clap(short, long)]
-        file: String,
-
-        /// Comma-separated list of column names to analyze
-        #[clap(short, long)]
-        columns: String,
-
-        /// Timestamp column name
-        #[clap(short, long, default_value = "timestamp")]
-        time_column: String,
-
-        /// Correlation types (comma-separated): pearson, spearman, kendall
-        #[clap(long, default_value = "pearson,spearman")]
-        correlation_types: String,
-
-        /// Window size for rolling correlation (0 to disable)
-        #[clap(long, default_value = "0")]
-        rolling_window: usize,
-
-        /// Enable cross-correlation analysis
-        #[clap(long)]
-        cross_correlation: bool,
-
-        /// Maximum lag for cross-correlation
-        #[clap(long, default_value = "20")]
-        max_lag: i32,
-
-        /// Export results to file (optional)
-        #[clap(short, long)]
-        output: Option<String>,
-
-        /// Export format: json, csv, text, markdown
-        #[clap(long, default_value = "text")]
-        format: String,
-
-        /// Generate plot data for visualization
-        #[clap(long)]
-        plot: bool,
-    },
-
-    /// Granger causality testing for time series relationships
-    Causality {
-        /// Path to the CSV file containing time series data
-        #[clap(short, long)]
-        file: String,
-
-        /// Cause variable column name
-        #[clap(long)]
-        cause: String,
-
-        /// Effect variable column name
-        #[clap(long)]
-        effect: String,
-
-        /// Timestamp column name
-        #[clap(short, long, default_value = "timestamp")]
-        time_column: String,
-
-        /// Number of lags to include in the model
-        #[clap(short, long, default_value = "5")]
-        lags: usize,
-
-        /// Maximum lags to test (for optimal lag selection)
-        #[clap(long)]
-        max_lags: Option<usize>,
-
-        /// Significance level for statistical tests
-        #[clap(long, default_value = "0.05")]
-        alpha: f64,
-
-        /// Include VAR model analysis
-        #[clap(long)]
-        var_analysis: bool,
-
-        /// Include impulse response functions
-        #[clap(long)]
-        impulse_response: bool,
-
-        /// Export results to file (optional)
-        #[clap(short, long)]
-        output: Option<String>,
-
-        /// Export format: json, text, markdown
-        #[clap(long, default_value = "text")]
-        format: String,
-    },
-
-    /// Dynamic Time Warping for time series pattern matching
-    Dtw {
-        /// Path to the CSV file containing time series data
-        #[clap(short, long)]
-        file: String,
-
-        /// First time series column name
-        #[clap(long)]
-        series1: String,
-
-        /// Second time series column name (optional for multiple series comparison)
-        #[clap(long)]
-        series2: Option<String>,
-
-        /// Comma-separated list of columns for multiple series comparison
-        #[clap(long)]
-        multiple_series: Option<String>,
-
-        /// Timestamp column name
-        #[clap(short, long, default_value = "timestamp")]
-        time_column: String,
-
-        /// DTW constraint type: none, sakoe_chiba, itakura
-        #[clap(long, default_value = "none")]
-        constraint: String,
-
-        /// Constraint parameter (window size for Sakoe-Chiba)
-        #[clap(long, default_value = "10")]
-        constraint_param: usize,
-
-        /// Distance function: euclidean, manhattan, cosine
-        #[clap(long, default_value = "euclidean")]
-        distance: String,
-
-        /// Step pattern: symmetric1, symmetric2, asymmetric
-        #[clap(long, default_value = "symmetric1")]
-        step_pattern: String,
-
-        /// Compute DTW barycenter for multiple series
-        #[clap(long)]
-        barycenter: bool,
-
-        /// Export warping path and alignment
-        #[clap(long)]
-        export_path: bool,
-
-        /// Export results to file (optional)
-        #[clap(short, long)]
-        output: Option<String>,
-
-        /// Export format: json, csv, text, markdown
-        #[clap(long, default_value = "text")]
-        format: String,
-    },
-}
-
-/// Generate synthetic time series data for testing
-fn generate_synthetic_data(points: usize, output_path: &str) -> Result<()> {
-    let mut file = File::create(output_path)?;
-
-    // Write CSV header
-    writeln!(file, "timestamp,value,temperature,humidity")?;
-
-    // Generate data starting from now, going back in time
-    let start_time = Utc::now() - Duration::hours(points as i64);
-
-    for i in 0..points {
-        let timestamp = start_time + Duration::hours(i as i64);
-
-        // Generate synthetic values with some patterns
-        let t = i as f64;
-        let base_value = 50.0 + 10.0 * (t / 24.0).sin(); // Daily pattern
-        let noise = (t * 0.1).sin() * 2.0; // Some noise
-        let trend = t * 0.01; // Slight upward trend
-        let value = base_value + noise + trend;
-
-        // Generate temperature (correlated with main value)
-        let temperature = 20.0 + value * 0.3 + (t * 0.05).cos() * 5.0;
-
-        // Generate humidity (anti-correlated with temperature)
-        let humidity = 80.0 - temperature * 0.5 + (t * 0.03).sin() * 10.0;
-
-        writeln!(file, "{},{:.4},{:.2},{:.1}",
-                timestamp.format("%Y-%m-%d %H:%M:%S"),
-                value,
-                temperature,
-                humidity)?;
->>>>>>> 32a27039
     }
     Ok(())
 }
@@ -740,7 +42,6 @@
         return session.start();
     }
 
-<<<<<<< HEAD
     // Handle regular commands
     match cli.command {
         Some(Commands::Import(ref args)) => execute_import(args.clone(), &cli)?,
@@ -759,650 +60,6 @@
             cmd.print_help()?;
             println!("\n\n{}", "💡 Use --help with any subcommand for detailed options".cyan());
             println!("{}", "💡 Use --interactive or -i to enter interactive mode".cyan());
-=======
-        Commands::Plot {
-            file,
-            columns,
-            time_column,
-            plot_type,
-            output,
-            title,
-            x_label,
-            y_label,
-            theme,
-            width,
-            height,
-            format,
-            show_legend,
-            show_grid,
-            interactive,
-            max_lags,
-            bins,
-            seasonal_period,
-            correlation_method,
-            anomaly_indices,
-            forecast_horizon,
-            confidence_level,
-        } => {
-            println!("{}", "📈 Creating plot...".cyan().bold());
-            println!("Input file: {}", file);
-            println!("Plot type: {}", plot_type);
-            println!("Output file: {}", output);
-
-            // Configure import to get the specified columns
-            let mut config = ImportConfig::default();
-            config.csv_config.timestamp_column = TimestampColumn::Name(time_column.clone());
-
-            // Parse column names
-            let column_names: Vec<String> = columns.split(',').map(|s| s.trim().to_string()).collect();
-
-            match import_from_file(file, &config) {
-                Ok(import_result) => {
-                    // Prepare data for plotting
-                    let mut plot_data = std::collections::HashMap::new();
-                    let mut timestamps = Vec::new();
-
-                    // Get timestamps if available
-                    if let Some(ts_data) = import_result.data.get(&time_column.clone()) {
-                        if let Some(ts) = &ts_data.series {
-                            timestamps = ts.timestamps().iter().cloned().collect();
-                        }
-                    }
-
-                    // Extract data for each column
-                    for column_name in &column_names {
-                        if let Some(series_data) = import_result.data.get(column_name) {
-                            if let Some(ts) = &series_data.series {
-                                plot_data.insert(column_name.clone(), ts.values().to_vec());
-                            }
-                        } else {
-                            println!("{}", format!("⚠️ Column '{}' not found in data", column_name).yellow());
-                        }
-                    }
-
-                    if plot_data.is_empty() {
-                        println!("{}", "❌ No valid data columns found for plotting".red());
-                        return Err(anyhow::anyhow!("No valid data columns"));
-                    }
-
-                    // Configure plot
-                    let plot_theme = match theme.as_str() {
-                        "dark" => chronos::plotting::Theme::Dark,
-                        "publication" => chronos::plotting::Theme::Publication,
-                        "high_contrast" => chronos::plotting::Theme::HighContrast,
-                        _ => chronos::plotting::Theme::Default,
-                    };
-
-                    let export_format = match format.as_str() {
-                        "png" => chronos::plotting::ExportFormat::PNG,
-                        "svg" => chronos::plotting::ExportFormat::SVG,
-                        "pdf" => chronos::plotting::ExportFormat::PDF,
-                        "json" => chronos::plotting::ExportFormat::JSON,
-                        "display" => chronos::plotting::ExportFormat::Display,
-                        _ => chronos::plotting::ExportFormat::HTML,
-                    };
-
-                    let plot_config = chronos::plotting::PlotConfig {
-                        plot_type: match plot_type.as_str() {
-                            "scatter" => chronos::plotting::PlotType::Scatter,
-                            "histogram" => chronos::plotting::PlotType::Histogram,
-                            "box" => chronos::plotting::PlotType::BoxPlot,
-                            "violin" => chronos::plotting::PlotType::ViolinPlot,
-                            "qq" => chronos::plotting::PlotType::QQPlot,
-                            "acf" => chronos::plotting::PlotType::ACF,
-                            "pacf" => chronos::plotting::PlotType::PACF,
-                            "density" => chronos::plotting::PlotType::Density,
-                            "heatmap" => chronos::plotting::PlotType::Heatmap,
-                            "decomposition" => chronos::plotting::PlotType::Decomposition,
-                            "seasonal" => chronos::plotting::PlotType::SeasonalPattern,
-                            "forecast" => chronos::plotting::PlotType::Forecast,
-                            "anomaly" => chronos::plotting::PlotType::AnomalyHighlight,
-                            _ => chronos::plotting::PlotType::Line,
-                        },
-                        primary_column: column_names.first().unwrap_or(&"value".to_string()).clone(),
-                        additional_columns: column_names.iter().skip(1).cloned().collect(),
-                        title: title.clone(),
-                        x_label: x_label.clone(),
-                        y_label: y_label.clone(),
-                        theme: plot_theme,
-                        width: *width,
-                        height: *height,
-                        export_format,
-                        interactive: *interactive,
-                        custom_style: None,
-                        show_legend: *show_legend,
-                        show_grid: *show_grid,
-                    };
-
-                    // Create plot
-                    let timestamps_opt = if timestamps.is_empty() { None } else { Some(timestamps.as_slice()) };
-
-                    let plot_result = match plot_type.as_str() {
-                        "histogram" => {
-                            let values = plot_data.values().next().unwrap();
-                            chronos::plotting::create_histogram(values, plot_config)
-                        },
-                        "box" => chronos::plotting::create_box_plot(&plot_data, plot_config),
-                        "violin" => chronos::plotting::create_violin_plot(&plot_data, plot_config),
-                        "qq" => {
-                            let values = plot_data.values().next().unwrap();
-                            chronos::plotting::create_qq_plot(values, plot_config)
-                        },
-                        "acf" => {
-                            let values = plot_data.values().next().unwrap();
-                            chronos::plotting::create_acf_plot(values, *max_lags, plot_config)
-                        },
-                        "pacf" => {
-                            let values = plot_data.values().next().unwrap();
-                            chronos::plotting::create_pacf_plot(values, *max_lags, plot_config)
-                        },
-                        "density" => {
-                            let values = plot_data.values().next().unwrap();
-                            chronos::plotting::create_density_plot(values, plot_config)
-                        },
-                        "heatmap" => chronos::plotting::create_correlation_heatmap(&plot_data, plot_config),
-                        "scatter" => chronos::plotting::create_scatter_plot(&plot_data, timestamps_opt, plot_config),
-                        _ => chronos::plotting::create_line_plot(&plot_data, timestamps_opt, plot_config),
-                    };
-
-                    match plot_result {
-                        Ok(result) => {
-                            // Export to file
-                            let export_options = chronos::plotting::ExportOptions {
-                                output_dir: Some(std::path::Path::new(output).parent().unwrap_or(std::path::Path::new(".")).to_path_buf()),
-                                filename: Some(std::path::Path::new(output).file_stem().unwrap().to_string_lossy().to_string()),
-                                quality: Some(95),
-                                dpi: Some(300),
-                                open_after_export: false,
-                                metadata: None,
-                            };
-
-                            match chronos::plotting::export_to_file(&result, export_format, export_options) {
-                                Ok(export_info) => {
-                                    println!("{}", "✅ Plot created successfully!".green());
-                                    println!("📊 Plot Details:");
-                                    println!("  Type: {:?}", result.metadata.plot_type);
-                                    println!("  Data points: {}", result.metadata.data_points);
-                                    println!("  Series count: {}", result.metadata.series_count);
-                                    println!("  Dimensions: {}x{}", result.metadata.dimensions.0, result.metadata.dimensions.1);
-                                    println!("  Theme: {:?}", result.metadata.theme);
-
-                                    if let Some(file_path) = &export_info.file_path {
-                                        println!("💾 Exported to: {}", file_path);
-                                    }
-                                    if let Some(file_size) = export_info.file_size {
-                                        println!("📦 File size: {} bytes", file_size);
-                                    }
-                                },
-                                Err(e) => {
-                                    println!("{}", format!("❌ Failed to export plot: {}", e).red());
-                                    return Err(anyhow::anyhow!("Export error: {}", e));
-                                }
-                            }
-                        },
-                        Err(e) => {
-                            println!("{}", format!("❌ Failed to create plot: {}", e).red());
-                            return Err(anyhow::anyhow!("Plot creation error: {}", e));
-                        }
-                    }
-                },
-                Err(e) => {
-                    println!("{}", format!("❌ Error importing data: {}", e).red());
-                    return Err(anyhow::anyhow!("Import error: {}", e));
-                }
-            }
-        }
-
-        Commands::Stats {
-            file,
-            column,
-            output,
-            format,
-            test_normality,
-            autocorr_lags,
-            stationarity_test,
-            detect_changepoints
-        } => {
-            println!("{}", "📊 Performing comprehensive statistical analysis...".cyan().bold());
-            println!("File: {}", file);
-            println!("Column: {}", column);
-
-            // Configure import to target specific column
-            let mut config = ImportConfig::default();
-            config.csv_config.value_columns = vec![column.clone()];
-
-            // Import the CSV data
-            match import_csv(file, config) {
-                Ok(result) => {
-                    println!("{}", "✅ Data imported successfully!".green());
-
-                    let ts = &result.timeseries;
-                    println!("  Imported {} data points", ts.values.len());
-
-                    if ts.values.is_empty() {
-                        println!("{}", "❌ No valid data found for analysis".red());
-                        return Ok(());
-                    }
-
-                    // Perform comprehensive statistical analysis
-                    match analyze_timeseries(&ts.timestamps, &ts.values, column) {
-                        Ok(stats_result) => {
-                            println!("{}", "✅ Statistical analysis completed!".green());
-
-                            // Display results to console
-                            let summary = stats_result.summary();
-                            println!("\n{}", summary);
-
-                            // Additional specific analyses based on flags
-                            if *test_normality {
-                                if let Some(ref dist) = stats_result.distribution {
-                                    if let Some(ref norm_test) = dist.normality_test {
-                                        println!("\n🔍 Normality Test Results:");
-                                        println!("  Test: {}", norm_test.test_name);
-                                        println!("  Statistic: {:.6}", norm_test.statistic);
-                                        println!("  P-value: {:.6}", norm_test.p_value);
-                                        println!("  Is Normal: {}",
-                                            if norm_test.is_normal { "✅ Yes" } else { "❌ No" });
-                                    }
-                                }
-                            }
-
-                            if *autocorr_lags > 0 {
-                                if let Some(ref ts_stats) = stats_result.timeseries_stats {
-                                    println!("\n📈 Autocorrelation Analysis (first 10 lags):");
-                                    for (i, (&lag, &acf_val)) in ts_stats.acf.lags.iter()
-                                        .zip(ts_stats.acf.values.iter()).enumerate().take(10) {
-                                        println!("  Lag {}: {:.4}", lag, acf_val);
-                                    }
-
-                                    if let Some(ref ljung_box) = ts_stats.acf.ljung_box_test {
-                                        println!("\n  Ljung-Box Test:");
-                                        println!("    Statistic: {:.4}", ljung_box.statistic);
-                                        println!("    P-value: {:.4}", ljung_box.p_value);
-                                        println!("    Autocorrelation detected: {}",
-                                            if ljung_box.has_autocorrelation { "Yes" } else { "No" });
-                                    }
-                                }
-                            }
-
-                            if stationarity_test != "none" {
-                                println!("\n🔬 Stationarity Test Results:");
-                                for (test_name, test_result) in &stats_result.stationarity_tests {
-                                    println!("  {} Test:", test_name);
-                                    println!("    Statistic: {:.6}", test_result.statistic);
-                                    println!("    P-value: {:.6}", test_result.p_value);
-                                    println!("    Is Stationary: {}",
-                                        if test_result.is_stationary { "✅ Yes" } else { "❌ No" });
-                                }
-                            }
-
-                            if *detect_changepoints && !stats_result.changepoints.is_empty() {
-                                println!("\n🎯 Change Points Detected:");
-                                println!("  Total: {}", stats_result.changepoints.len());
-                                for (i, cp) in stats_result.changepoints.iter().enumerate().take(5) {
-                                    println!("    Point {}: Index {} (Confidence: {:.2})",
-                                        i + 1, cp.index, cp.confidence);
-                                }
-                                if stats_result.changepoints.len() > 5 {
-                                    println!("    ... and {} more", stats_result.changepoints.len() - 5);
-                                }
-                            }
-
-                            // Export results if requested
-                            if let Some(output_file) = output {
-                                let export_format = match format.as_str() {
-                                    "json" => ExportFormat::Json,
-                                    "csv" => ExportFormat::Csv,
-                                    "markdown" | "md" => ExportFormat::Markdown,
-                                    "html" => ExportFormat::Html,
-                                    _ => ExportFormat::TextReport,
-                                };
-
-                                match export_stats_results(&stats_result, export_format,
-                                    std::path::Path::new(output_file), None) {
-                                    Ok(()) => {
-                                        println!("{}", format!("\n💾 Results exported to: {}", output_file).green());
-                                    }
-                                    Err(e) => {
-                                        println!("{}", format!("⚠️  Export failed: {}", e).yellow());
-                                    }
-                                }
-                            }
-
-                            println!("{}", "\n✅ Statistical analysis complete!".green());
-                        }
-                        Err(e) => {
-                            println!("{}", format!("❌ Statistical analysis failed: {}", e).red());
-                            return Err(anyhow::anyhow!("Statistical analysis error: {}", e));
-                        }
-                    }
-                }
-                Err(e) => {
-                    println!("{}", format!("❌ Error importing data: {}", e).red());
-                    return Err(anyhow::anyhow!("Import error: {}", e));
-                }
-            }
-        }
-
-        Commands::Seasonal {
-            file,
-            column,
-            time_column,
-            method,
-            max_period,
-            min_period,
-            periods,
-            adjustment_method,
-            detection_methods,
-            alpha,
-            export_adjusted,
-            output,
-            format,
-            plot,
-            calendar_effects,
-            evolving,
-            breaks,
-        } => {
-            println!("{}", "🌊 Performing seasonality analysis...".cyan().bold());
-            println!("File: {}", file);
-            println!("Column: {}", column);
-            println!("Method: {}", method);
-
-            // Configure import to target specific column
-            let mut config = ImportConfig::default();
-            config.csv_config.timestamp_column = TimestampColumn::Name(time_column.clone());
-            config.csv_config.value_columns = vec![column.clone()];
-
-            // Import the CSV data
-            match import_csv(file, config) {
-                Ok(result) => {
-                    println!("{}", "✅ Data imported successfully!".green());
-
-                    let ts = &result.timeseries;
-                    println!("  Imported {} data points", ts.values.len());
-
-                    if ts.values.is_empty() {
-                        println!("{}", "❌ No valid data found for analysis".red());
-                        return Ok(());
-                    }
-
-                    match method.as_str() {
-                        "detect" => {
-                            // Seasonality detection
-                            let methods = match detection_methods.as_str() {
-                                "fourier" => vec![SeasonalityMethod::Fourier],
-                                "periodogram" => vec![SeasonalityMethod::Periodogram],
-                                "autocorr" => vec![SeasonalityMethod::Autocorrelation],
-                                "all" => vec![
-                                    SeasonalityMethod::Fourier,
-                                    SeasonalityMethod::Periodogram,
-                                    SeasonalityMethod::Autocorrelation
-                                ],
-                                _ => vec![SeasonalityMethod::Fourier],
-                            };
-
-                            let mut seasonal_config = SeasonalityAnalysisConfig::default();
-                            seasonal_config.max_period = *max_period;
-                            seasonal_config.min_period = *min_period;
-                            seasonal_config.alpha = *alpha;
-                            seasonal_config.detection_methods = methods;
-                            seasonal_config.generate_plot_data = *plot;
-                            seasonal_config.analyze_calendar_effects = *calendar_effects;
-                            // Evolving seasonality is handled in advanced analysis
-                            // Seasonal breaks are handled in advanced analysis
-
-                            match detect_seasonality(&ts.values, &seasonal_config) {
-                                Ok(detection_result) => {
-                                    println!("{}", "✅ Seasonality detection completed!".green());
-
-                                    println!("\n🔍 Detection Results:");
-                                    if detection_result.seasonal_periods.is_empty() {
-                                        println!("  No significant seasonal periods detected");
-                                    } else {
-                                        for period in &detection_result.seasonal_periods {
-                                            println!("  Period {} (strength: {:.3}, confidence: {:.3})",
-                                                period.period, period.strength, period.confidence);
-                                        }
-                                    }
-
-                                    println!("\n📊 Quality Metrics:");
-                                    println!("  Seasonality Score: {:.3}", detection_result.overall_seasonality);
-                                    println!("  Method: {:?}", detection_result.method);
-
-                                    if let Some(spectrum) = &detection_result.fourier_analysis {
-                                        println!("\n🌊 Fourier Analysis:");
-                                        if let Some((freq, _)) = spectrum.dominant_frequencies.first() {
-                            println!("  Dominant Frequency: {:.6}", freq);
-                        }
-                                        let max_power = spectrum.power_spectrum.iter().fold(0.0f64, |a, &b| a.max(b));
-                        println!("  Peak Power: {:.3}", max_power);
-                                    }
-
-                                    // Export results if requested
-                                    if let Some(output_file) = output {
-                                        let export_content = match format.as_str() {
-                                            "json" => serde_json::to_string_pretty(&detection_result)?,
-                                            "markdown" | "md" => {
-                                                let mut md = "# Seasonality Detection Report\n\n".to_string();
-                                                md.push_str(&format!("## Detected Periods\n"));
-                                                for period in &detection_result.seasonal_periods {
-                                                    md.push_str(&format!("- Period {}: strength {:.3}, confidence {:.3}\n",
-                                                        period.period, period.strength, period.confidence));
-                                                }
-                                                md.push_str(&format!("\n## Quality Metrics\n"));
-                                                md.push_str(&format!("- Seasonality Score: {:.3}\n",
-                                                    detection_result.overall_seasonality));
-                                                if let Some(ref fourier) = detection_result.fourier_analysis {
-                                                    md.push_str(&format!("- Signal-to-Noise: {:.3}\n", fourier.snr));
-                                                }
-                                                md
-                                            },
-                                            _ => {
-                                                let mut text = "Seasonality Detection Results\n".to_string();
-                                                text.push_str("================================\n\n");
-                                                text.push_str("Detected Periods:\n");
-                                                for period in &detection_result.seasonal_periods {
-                                                    text.push_str(&format!("  Period {}: strength {:.3}, confidence {:.3}\n",
-                                                        period.period, period.strength, period.confidence));
-                                                }
-                                                text.push_str(&format!("\nSeasonality Score: {:.3}\n",
-                                                    detection_result.overall_seasonality));
-                                                text
-                                            },
-                                        };
-
-                                        std::fs::write(output_file, export_content)?;
-                                        println!("{}", format!("\n💾 Results exported to: {}", output_file).green());
-                                    }
-                                }
-                                Err(e) => {
-                                    println!("{}", format!("❌ Seasonality detection failed: {}", e).red());
-                                    return Err(anyhow::anyhow!("Seasonality detection error: {}", e));
-                                }
-                            }
-                        },
-
-                        "strength" => {
-                            // Analyze seasonal strength for specific periods
-                            let target_periods: Vec<usize> = if let Some(periods_str) = periods {
-                                periods_str.split(',')
-                                    .filter_map(|s| s.trim().parse().ok())
-                                    .collect()
-                            } else {
-                                vec![7, 30, 365] // Default periods
-                            };
-
-                            println!("\n📊 Analyzing seasonal strength for periods: {:?}", target_periods);
-
-                            // Convert periods to SeasonalPeriod structs for pattern analysis
-                            let seasonal_periods: Vec<SeasonalPeriod> = target_periods
-                                .iter()
-                                .map(|&p| SeasonalPeriod {
-                                    period: p as f64,
-                                    strength: 0.0, // Will be calculated
-                                    phase: 0.0,
-                                    amplitude: 0.0,
-                                    confidence: 0.95,
-                                    period_type: if p == 7 { SeasonalPeriodType::Weekly }
-                                               else if p == 30 { SeasonalPeriodType::Monthly }
-                                               else if p == 365 { SeasonalPeriodType::Yearly }
-                                               else { SeasonalPeriodType::Custom(p as f64) },
-                                })
-                                .collect();
-
-                            match analyze_seasonal_patterns(&ts.values, &seasonal_periods) {
-                                Ok(pattern_analysis) => {
-                                    println!("{}", "✅ Seasonal pattern analysis completed!".green());
-
-                                    println!("\n📈 Seasonal Strength Results:");
-                                    println!("  Overall Strength: {:.3}", pattern_analysis.overall_strength.strength);
-                                    println!("  P-Value: {:.3}, Confidence: ({:.3}, {:.3})",
-                                        pattern_analysis.overall_strength.p_value,
-                                        pattern_analysis.overall_strength.confidence_interval.0,
-                                        pattern_analysis.overall_strength.confidence_interval.1);
-
-                                    if let Some(ref consistency) = pattern_analysis.consistency {
-                                        println!("\n🎯 Pattern Consistency:");
-                                        println!("  Overall Score: {:.3}", consistency.consistency_score);
-                                        println!("  Stability Index: {:.3}", consistency.temporal_stability);
-                                    }
-
-                                    // Export results if requested
-                                    if let Some(output_file) = output {
-                                        let export_content = match format.as_str() {
-                                            "json" => serde_json::to_string_pretty(&pattern_analysis)?,
-                                            "markdown" | "md" => {
-                                                let mut md = "# Seasonal Strength Analysis\n\n".to_string();
-                                                md.push_str("## Seasonal Strengths\n");
-                                                md.push_str(&format!("- Overall Strength: {:.3} (p-value: {:.3})\n",
-                                                    pattern_analysis.overall_strength.strength, pattern_analysis.overall_strength.p_value));
-                                                if let Some(ref consistency) = pattern_analysis.consistency {
-                                                    md.push_str(&format!("\n## Pattern Consistency: {:.3}\n",
-                                                        consistency.consistency_score));
-                                                }
-                                                md
-                                            },
-                                            _ => {
-                                                let mut text = "Seasonal Strength Analysis\n".to_string();
-                                                text.push_str("===============================\n\n");
-                                                text.push_str(&format!("Overall Strength: {:.3}\n", pattern_analysis.overall_strength.strength));
-                                                text
-                                            },
-                                        };
-
-                                        std::fs::write(output_file, export_content)?;
-                                        println!("{}", format!("\n💾 Results exported to: {}", output_file).green());
-                                    }
-                                }
-                                Err(e) => {
-                                    println!("{}", format!("❌ Seasonal pattern analysis failed: {}", e).red());
-                                    return Err(anyhow::anyhow!("Seasonal pattern analysis error: {}", e));
-                                }
-                            }
-                        },
-
-                        "adjust" => {
-                            // Seasonal adjustment
-                            let adj_method = match adjustment_method.as_str() {
-                                "x13" => SeasonalAdjustmentMethod::X13Arima,
-                                "moving_average" => SeasonalAdjustmentMethod::MovingAverage,
-                                _ => SeasonalAdjustmentMethod::STL,
-                            };
-
-                            // First detect seasonality to get periods
-                            let mut detect_config = SeasonalityAnalysisConfig::default();
-                            detect_config.max_period = *max_period;
-                            detect_config.min_period = *min_period;
-                            detect_config.alpha = *alpha;
-
-                            match detect_seasonality(&ts.values, &detect_config) {
-                                Ok(detection_result) => {
-                                    if detection_result.seasonal_periods.is_empty() {
-                                        println!("{}", "⚠️  No seasonal periods detected for adjustment".yellow());
-                                        return Ok(());
-                                    }
-
-                                    println!("  Detected {} seasonal periods for adjustment", detection_result.seasonal_periods.len());
-
-                                    match perform_seasonal_adjustment(&ts.values, adj_method, &detection_result.seasonal_periods) {
-                                        Ok(adjustment_result) => {
-                                            println!("{}", "✅ Seasonal adjustment completed!".green());
-
-                                            println!("\n📉 Adjustment Results:");
-                                            println!("  Method: {:?}", adjustment_result.method);
-                                            println!("  Seasonally Adjusted Points: {}", adjustment_result.adjusted_series.len());
-
-                                            println!("\n📊 Quality Assessment:");
-                                            println!("  Quality Score: {:.3}", adjustment_result.diagnostics.quality_score);
-                                            println!("  Adjustment Method: {:?}", adjustment_result.method);
-
-                                            // Export adjusted series if requested
-                                            if *export_adjusted {
-                                                let adjusted_file = output.as_ref()
-                                                    .map(|f| f.replace(".csv", "_adjusted.csv"))
-                                                    .unwrap_or_else(|| "adjusted_series.csv".to_string());
-
-                                                let mut file = File::create(&adjusted_file)?;
-                                                writeln!(file, "timestamp,original,adjusted")?;
-                                                for (i, (&original, &adjusted)) in ts.values.iter()
-                                                    .zip(adjustment_result.adjusted_series.iter()).enumerate() {
-                                                    if i < ts.timestamps.len() {
-                                                        writeln!(file, "{},{:.6},{:.6}",
-                                                            ts.timestamps[i].format("%Y-%m-%d %H:%M:%S"),
-                                                            original, adjusted)?;
-                                                    }
-                                                }
-                                                println!("{}", format!("\n💾 Adjusted series exported to: {}", adjusted_file).green());
-                                            }
-
-                                            // Export results if requested
-                                            if let Some(output_file) = output {
-                                                let export_content = match format.as_str() {
-                                                    "json" => serde_json::to_string_pretty(&adjustment_result)?,
-                                                    "markdown" | "md" => {
-                                                        format!("# Seasonal Adjustment Report\n\n## Method\n{:?}\n\n## Quality Metrics\n- Quality Score: {:.3}\n- Adjusted Points: {}",
-                                                            adjustment_result.method,
-                                                            adjustment_result.diagnostics.quality_score,
-                                                            adjustment_result.adjusted_series.len())
-                                                    },
-                                                    _ => {
-                                                        format!("Seasonal Adjustment Results\nMethod: {:?}\nQuality Score: {:.3}\nAdjusted Points: {}",
-                                                            adjustment_result.method,
-                                                            adjustment_result.diagnostics.quality_score,
-                                                            adjustment_result.adjusted_series.len())
-                                                    },
-                                                };
-
-                                                std::fs::write(output_file, export_content)?;
-                                                println!("{}", format!("\n💾 Results exported to: {}", output_file).green());
-                                            }
-                                        }
-                                        Err(e) => {
-                                            println!("{}", format!("❌ Seasonal adjustment failed: {}", e).red());
-                                            return Err(anyhow::anyhow!("Seasonal adjustment error: {}", e));
-                                        }
-                                    }
-                                }
-                                Err(e) => {
-                                    println!("{}", format!("❌ Error detecting seasonality for adjustment: {}", e).red());
-                                    return Err(anyhow::anyhow!("Seasonality detection error: {}", e));
-                                }
-                            }
-                        },
-
-                        _ => {
-                            println!("{}", format!("❌ Unknown method: {}", method).red());
-                            println!("Available methods: detect, strength, adjust");
-                            return Err(anyhow::anyhow!("Invalid method"));
-                        }
-                    }
-                }
-                Err(e) => {
-                    println!("{}", format!("❌ Error importing data: {}", e).red());
-                    return Err(anyhow::anyhow!("Import error: {}", e));
-                }
-            }
->>>>>>> 32a27039
         }
 
         Commands::Anomaly {
