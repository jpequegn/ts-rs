//! # Chronos Time Series Analysis Library
//!
//! Core data structures and functionality for time series analysis,
//! providing robust, efficient data handling and analysis capabilities.

pub mod types;
pub mod timeseries;
pub mod analysis;
pub mod validation;
pub mod import;
pub mod preprocessing;
pub mod stats;
pub mod trend;
pub mod seasonality;
pub mod reporting;
pub mod cli;
pub mod anomaly;
pub mod forecasting;
pub mod correlation;
pub mod plotting;
pub mod config;
pub mod performance;
pub mod plugins;
pub mod quality;
pub mod ml;

// Re-export commonly used types
pub use types::{Frequency, MissingValuePolicy};
pub use timeseries::TimeSeries;
pub use analysis::{AnalysisResult, TrendAnalysis, SeasonalAnalysis, AnomalyDetection};
pub use import::{ImportConfig, ImportResult, ImportStats, import_from_file, import_csv, import_json};
pub use preprocessing::{PreprocessingConfig, PreprocessingResult, preprocess_timeseries};
pub use stats::{
    StatisticalAnalysisResult, AnalysisMetadata,
    DescriptiveStats, compute_descriptive_stats,
    DistributionAnalysis, compute_distribution_analysis,
    TimeSeriesStats, compute_autocorrelation, compute_partial_autocorrelation, compute_cross_correlation,
    StationarityTest, test_stationarity,
    ChangePoint, detect_changepoints,
    ExportFormat, export_stats_results, analyze_timeseries
};
pub use trend::{
    // Main analysis functions
    analyze_comprehensive,

    // Decomposition
    DecompositionMethod, DecompositionResult, perform_decomposition,

    // Detection
    TrendTest, TrendTestResult, detect_trend, test_trend_significance,

    // Detrending
    DetrendingMethod, DetrendingResult, perform_detrending,
    linear_detrend, difference_detrend, moving_average_detrend, hp_filter_detrend,

    // Analysis and classification
    TrendAnalysisConfig, analyze_trend_comprehensive, classify_trend_direction, compute_trend_strength,

    // Visualization
    TrendPlotData, DecompositionPlotData, generate_trend_plot_data, generate_decomposition_plot_data,

    // Main result types
    ComprehensiveTrendAnalysis, TrendSummary
};
pub use seasonality::{
    // Main analysis functions
    analyze_comprehensive_seasonality,

    // Detection
    SeasonalityDetectionResult, SeasonalityMethod, detect_seasonality,
    detect_multiple_seasonalities, analyze_fourier_spectrum, compute_periodogram,
    FourierAnalysis, PeriodogramAnalysis, AutocorrelationAnalysis,

    // Pattern analysis
    SeasonalPatternAnalysis, SeasonalStrength, PatternConsistency,
    analyze_seasonal_patterns, compute_seasonal_strength, analyze_pattern_consistency,

    // Adjustment
    SeasonalAdjustmentMethod, SeasonalAdjustmentResult, perform_seasonal_adjustment,
    apply_x13_adjustment, apply_moving_average_adjustment, apply_stl_adjustment,

    // Calendar effects
    CalendarEffects, HolidayImpact, TradingDayEffects, LeapYearAdjustment,
    detect_calendar_effects, detect_holiday_impacts, analyze_trading_day_effects,

    // Advanced features
    AdvancedSeasonalityAnalysis, MultipleSeasonalPeriods, EvolvingSeasonality,
    SeasonalBreaks, detect_evolving_seasonality, find_seasonal_breaks,
    analyze_multiple_seasonal_periods, comprehensive_seasonality_analysis,

    // Main result types and configuration
    ComprehensiveSeasonalityAnalysis, SeasonalPeriod, SeasonalityAnalysisConfig
};
pub use anomaly::{
    // Main detection functions
    detect_anomalies, detect_anomalies_single_method,

    // Configuration
    AnomalyDetectionConfig, AnomalyMethod, ThresholdConfig, ContextualConfig,
    ScoringConfig, StreamingConfig, ScoringMethod, SeverityThresholds,

    // Streaming detection
    streaming::{StreamingAnomalyDetector, StreamingMethod, AdaptiveConfig, LearningConfig},

    // Utilities
    utils::{StatUtils, DataUtils, ThresholdUtils, AnomalyUtils, DistanceUtils}
};
pub use forecasting::{
    // Main forecasting functions
    forecast_timeseries, forecast_with_intervals, evaluate_forecast_model,

    // Configuration and result types
    ForecastConfig, ForecastResult, ForecastMethod, ModelEvaluation,
    EvaluationConfig, EvaluationMetric, FeatureConfig,

    // Method-specific types
    SeasonalType, ETSComponent, GrowthType, SeasonalityMode, EnsembleCombination,
    LagConfig, RollingConfig, CalendarConfig, RollingStatistic,

    // Feature engineering
    features::{EnhancedTimeSeries, create_enhanced_timeseries}
};
pub use correlation::{
    // Main analysis functions
    analyze_correlations, AnalysisConfig,

    // Basic correlation types and functions
    CorrelationType, CorrelationMatrix, compute_correlation_matrix,

    // Rolling correlation analysis
    RollingCorrelation, compute_rolling_correlation,

    // Cross-correlation analysis
    CrossCorrelationAnalysis, LeadLagResult,

    // Granger causality testing
    GrangerCausalityResult, VARModel, test_granger_causality,

    // Cointegration analysis
    CointegrationResult, test_cointegration,

    // Dynamic Time Warping
    DTWResult, compute_dtw_distance,

    // Principal Component Analysis
    PCAResult, compute_pca,

    // Main result type
    CorrelationAnalysisResult
};
pub use plotting::{
    // Core plotting types
    PlotConfig, PlotType, ExportFormat as PlotExportFormat, Theme, PlotResult, PlotData, PlotPoint, PlotSeries,

    // Main plotting functions
    plot, render_plot,

    // Time series plotting
    create_line_plot, create_scatter_plot, create_multiple_series_plot, create_subplot_layout,

    // Statistical plotting
    create_histogram, create_box_plot, create_violin_plot, create_qq_plot,
    create_acf_plot, create_pacf_plot, create_density_plot,

    // Correlation plotting
    create_correlation_heatmap, create_scatter_matrix, create_correlation_plot,

    // Decomposition and forecast plotting
    create_decomposition_plot, create_seasonal_plot, create_trend_plot,
    create_forecast_plot, create_anomaly_plot,

    // Styling and themes
    apply_theme, customize_styling,

    // Export functionality
    export_to_file, export_to_html as plot_export_to_html, export_to_png, export_to_svg, export_to_pdf as plot_export_to_pdf,
    ExportOptions
};

/// Result type used throughout the library
pub type Result<T> = std::result::Result<T, Box<dyn std::error::Error + Send + Sync>>;

/// Error types for the time series library
#[derive(Debug, thiserror::Error)]
pub enum TimeSeriesError {
    #[error("Validation error: {0}")]
    Validation(String),

    #[error("Data inconsistency: {0}")]
    DataInconsistency(String),

    #[error("Invalid timestamp: {0}")]
    InvalidTimestamp(String),

    #[error("Missing data: {0}")]
    MissingData(String),

    #[error("Analysis error: {0}")]
    Analysis(String),

    #[error("Invalid input: {0}")]
    InvalidInput(String),
}

impl TimeSeriesError {
    pub fn validation(msg: impl Into<String>) -> Self {
        Self::Validation(msg.into())
    }

    pub fn data_inconsistency(msg: impl Into<String>) -> Self {
        Self::DataInconsistency(msg.into())
    }

    pub fn invalid_timestamp(msg: impl Into<String>) -> Self {
        Self::InvalidTimestamp(msg.into())
    }

    pub fn missing_data(msg: impl Into<String>) -> Self {
        Self::MissingData(msg.into())
    }

    pub fn analysis(msg: impl Into<String>) -> Self {
        Self::Analysis(msg.into())
    }

    pub fn invalid_input(msg: impl Into<String>) -> Self {
        Self::InvalidInput(msg.into())
    }
}

// Re-export reporting module
pub use reporting::{
    // Core types
    ReportConfig, ReportTemplate, ReportExportFormat, ReportSections,
    ReportMetadata, AdvancedReportConfig, ReportResult, ReportContent,
    AnalysisData, Insight, InsightCategory, InsightImportance,

    // Main functions
    generate_comprehensive_report, generate_executive_summary,
    generate_technical_report, generate_data_quality_report, generate_forecasting_report,

    // Batch processing
    BatchReportConfig, process_batch_reports, generate_comparison_report,

    // Export functions
    export_report, export_to_html as report_export_to_html, export_to_markdown, export_to_pdf as report_export_to_pdf, export_to_json,
};

// Re-export configuration module
pub use config::{
    // Core configuration types
    Config, ConfigMetadata, AnalysisConfig as ConfigAnalysisConfig, VisualizationConfig, OutputConfig, PerformanceConfig,
    ProfilesConfig, ProfileDefinition, DataCharacteristics, ProfileDetectionRules,

    // Configuration management
    ConfigLoader, ConfigManager, ConfigFormat, ConfigError, Result as ConfigResult,

    // Validation
    validation::{ConfigValidator, ValidationResult},
};

// Re-export performance module
pub use performance::{
    // Core performance types
    PerformanceOptimizer, PerformanceMetrics, MemoryStats, PerformanceError,

    // Memory management
    memory::{MemoryManager, StreamingProcessor, LazyDataLoader, CompactTimeSeries},

    // Parallel processing
    parallel::{ParallelProcessor, ParallelConfig, TaskProcessor, SeriesStatistics, ThreadInfo},

    // Caching
    cache::{CacheManager, CacheConfig, AnalysisCache, CacheStats},

    // Database integration
    database::{DatabaseManager, DatabaseConfig, TimeSeriesDb, PerformanceRecord},

    // Progress tracking
    progress::{ProgressTracker, ProgressConfig, ProgressBar, ProgressSpinner, ProgressAware, OperationStatus},
};

// Re-export plugin module
pub use plugins::{
    // Core plugin types
    Plugin, PluginError, PluginResult, PluginType, PluginContext, PluginConfig,
    PluginCapabilities, PluginStatus, ApiVersion,

    // Plugin registry and management
    PluginRegistry, PluginInfo, PluginMetadata, PluginLoader,
    PluginManager, PluginInstallConfig, PluginUpdateConfig,

    // Data source plugins
    data_source::{
        DataSourcePlugin, DataSourceConfig, DataSourceResult,
        ConnectionType, ImportConfig as PluginImportConfig, AuthConfig, DataSchema
    },

    // Analysis plugins
    analysis::{
        AnalysisPlugin, AnalysisConfig as PluginAnalysisConfig, AnalysisResult as PluginAnalysisResult,
        AnalysisMethod, AnalysisCategory, AnalysisCapabilities
    },

    // Visualization plugins
    visualization::{
        VisualizationPlugin, VisualizationConfig as PluginVisualizationConfig, VisualizationResult,
        PlotType as PluginPlotType, PlotCategory, ExportFormat as VisualizationExportFormat
    },

    // Management types
    management::{
        AvailablePlugin, InstallResult, UpdateResult, UninstallResult,
        PluginRepository, RepositoryType as PluginRepositoryType
    },
};

// Re-export quality module
pub use quality::{
    // Core types
    QualityAssessment, QualityIssue, QualityMetrics, OutlierMethod, TimeRange,

    // Configuration
    QualityConfig, OutlierDetectionConfig, ConsistencyConfig,
    TimelinessConfig, RangeConfig,

    // Error handling
    QualityError, QualityResult,

    // Profiling
    profile_timeseries, analyze_completeness, generate_statistical_profile,
    analyze_temporal_coverage, DataProfile, CompletenessReport, TemporalCoverage,
    StatisticalProfile, ProfilingConfig, DataGap, QualityIndicators,
    ValueRange, TrendIndicators,

    // Outlier detection
    detect_outliers, detect_zscore_outliers, detect_iqr_outliers,
    detect_modified_zscore_outliers, detect_temporal_outliers,
    detect_ensemble_outliers,
    OutlierSeverity, OutlierContext, OutlierPoint, OutlierSummary,
    OutlierReport, OutlierConfig,

    // Quality scoring and assessment
    assess_quality, calculate_completeness_score, calculate_consistency_score,
    calculate_validity_score, calculate_timeliness_score, calculate_accuracy_score,
    calculate_overall_score, generate_recommendations,
    DimensionScores, QualityWeights, QualityBenchmarks, Priority,
    ImputationMethod, QualityRecommendation, QualityProfile,
    EnhancedQualityAssessment,

    // Data cleaning and imputation
    fill_gaps, correct_outliers, reduce_noise, clean_timeseries,
    OutlierCorrection, NoiseReduction,
    ModificationOperation, DataModification, QualityImpact,
    CleaningReport, CleaningResult, CleaningConfig, GapConfig,

    // Quality monitoring and tracking
    monitor_quality_over_time, detect_quality_degradation, track_quality_metrics,
    QualityTracker, QualityTrend, QualityAlert, QualityDataPoint, QualityTimeSeries,
    TrendDirection, AlertType, AlertSeverity, MonitoringConfig, QualityThresholds,
    QualityThresholdConfig, QualityBaseline, NotificationChannel,
};

// Re-export ML module
pub use ml::{
    // Core types
    types::{NeuralNetwork, Layer, TrainingConfig, Device, DevicePreference,
        OptimizerType, LossFunction, ActivationType, EarlyStoppingConfig,
        ModelMetadata, TrainingHistory, EpochMetrics},

    // Tensor operations
    tensor::{Tensor, TensorOps, Shape, DataType, GpuBackend},

    // Activation functions
    activations::{ActivationFunction, apply_activation,
        relu, sigmoid, tanh, softmax, swish, gelu, leaky_relu, elu},

    // Persistence
    persistence::{ModelFormat, SerializedModel, save_model, load_model,
        ModelVersion, ModelCheckpoint, save_checkpoint, load_checkpoint},

<<<<<<< HEAD
    // Transformer architecture
    transformer::{
        TransformerConfig, TransformerForecaster, create_transformer_forecaster, forecast_with_transformer,
        PositionalEncoding, PositionalEncodingType, MultiHeadAttention,
        TransformerEncoder, TransformerEncoderLayer, AttentionAnalysis,
=======
    // Recurrent networks (LSTM/GRU)
    recurrent::{
        LSTMConfig, LSTMForecaster, create_lstm_forecaster, forecast_with_lstm,
        GRUConfig, GRUForecaster, create_gru_forecaster, forecast_with_gru,
        TimeSeriesDataset, DataSplit, RecurrentFeatureConfig,
        NormalizationParams, NormalizationMethod, TrainingStats,
>>>>>>> 97e23072
    },

    // Error handling
    MLError, MLResult,
};<|MERGE_RESOLUTION|>--- conflicted
+++ resolved
@@ -379,20 +379,19 @@
     persistence::{ModelFormat, SerializedModel, save_model, load_model,
         ModelVersion, ModelCheckpoint, save_checkpoint, load_checkpoint},
 
-<<<<<<< HEAD
-    // Transformer architecture
-    transformer::{
-        TransformerConfig, TransformerForecaster, create_transformer_forecaster, forecast_with_transformer,
-        PositionalEncoding, PositionalEncodingType, MultiHeadAttention,
-        TransformerEncoder, TransformerEncoderLayer, AttentionAnalysis,
-=======
     // Recurrent networks (LSTM/GRU)
     recurrent::{
         LSTMConfig, LSTMForecaster, create_lstm_forecaster, forecast_with_lstm,
         GRUConfig, GRUForecaster, create_gru_forecaster, forecast_with_gru,
         TimeSeriesDataset, DataSplit, RecurrentFeatureConfig,
         NormalizationParams, NormalizationMethod, TrainingStats,
->>>>>>> 97e23072
+    },
+
+    // Transformer architecture
+    transformer::{
+        TransformerConfig, TransformerForecaster, create_transformer_forecaster, forecast_with_transformer,
+        PositionalEncoding, PositionalEncodingType, MultiHeadAttention,
+        TransformerEncoder, TransformerEncoderLayer, AttentionAnalysis,
     },
 
     // Error handling
